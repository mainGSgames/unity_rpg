# Modeled after Yamato mobile automation example: https://github.cds.internal.unity3d.com/unity/mobile-yamato-example

{% metadata_file .yamato/project.metafile %}
---

{% for project in projects -%}
{% for editor in project.test_editors -%}
Build_Player_With_Tests_iOS_{{ project.name }}_{{ editor }}:
    name: build {{ project.name }} - {{ editor }} on iOS
    agent:
        type: Unity::VM::osx
        image: package-ci/macos-13:v4
        flavor: b1.large

    commands:
        - pip install unity-downloader-cli==1.2.0 --index-url https://artifactory.prd.it.unity3d.com/artifactory/api/pypi/pypi/simple --upgrade
        - unity-downloader-cli -c Editor -c iOS -u {{ editor }} --fast --wait
        - echo "CONFIGURATION = Release" >> ~/XcodeBuildConfig.xcconfig
        - curl -s https://artifactory.prd.it.unity3d.com/artifactory/unity-tools-local/utr-standalone/utr --output utr
        - chmod +x ./utr
        - ./utr --suite=playmode --platform=iOS --editor-location=.Editor --testproject={{ project.path }} --player-save-path=build/players --artifacts_path=build/logs --build-only --testfilter=Unity.BossRoom.Tests.Runtime
    variables:
<<<<<<< HEAD
      UNITY_TESTS_XCODEBUILD_TIMEOUT: 60
      XCODE_XCCONFIG_FILE: ~/XcodeBuildConfig.xcconfig
=======
        UNITY_HANDLEUIINTERRUPTIONS: 1
>>>>>>> 7fa77700
    artifacts:
        players:
            paths:
                - "build/players/**"
        logs:
            paths:
                - "build/logs/**"
{% endfor -%}
{% endfor -%}

{% for project in projects -%}
{% for editor in project.test_editors -%}
Build_Player_With_Tests_Android_{{ project.name }}_{{ editor }}:
    name: build {{ project.name }} - {{ editor }} on Android
    agent:
        type: Unity::VM
        # Any generic image can be used, no need to have Android tools in the image for building
        # All Android tools will be downloaded by unity-downloader-cli
        image: mobile/android-execution-base:v2.1774381
        flavor: b1.large

    commands:
        # Download unity-downloader-cli
        - gsudo choco source add -n Unity -s https://artifactory-slo.bf.unity3d.com/artifactory/api/nuget/unity-choco-local --priority=1
        - gsudo choco install -y unity-config unity-downloader-cli
        - curl -s https://artifactory.prd.it.unity3d.com/artifactory/unity-tools-local/utr-standalone/utr.bat --output ./utr.bat
        - unity-config project set registry candidates --project-path {{ project.path }}
        - unity-downloader-cli -c Editor -c Android -u {{ editor }} --fast --wait
        - python .yamato/disable-burst-if-requested.py --project-path {{ project.path }} --platform Android
        # Build player(s)
        - ./utr.bat --suite=playmode --platform=Android --editor-location=.Editor --testproject={{ project.path }} --player-save-path=build/players --artifacts_path=build/logs --scripting-backend=il2cpp --build-only --testfilter=Unity.BossRoom.Tests.Runtime
    artifacts:
        players:
            paths:
                - "build/players/**"
        logs:
            paths:
                - "build/logs/**"
    variables:
        CI: true
        ENABLE_BURST_COMPILATION: False
{% endfor -%}
{% endfor -%}

# For every editor version, run iOS project tests without
# running package tests too since they are handled on their respective jobs
{% for project in projects -%}
{% for editor in project.test_editors -%}
mobile_test_ios_{{ project.name }}_{{ editor }}:
    name: {{ project.name }} mobile project tests - {{ editor }} on iOS
    agent:
        model: SE-Gen3
        type: Unity::mobile::iPhone
        image: package-ci/macos-13:v4
        flavor: b1.medium

    # Skip repository cloning
    skip_checkout: true

    # Set a dependency on the build job
    dependencies:
        - .yamato/mobile-build-and-run.yml#Build_Player_With_Tests_iOS_{{ project.name }}_{{ editor }}

    commands:
        # Download standalone UnityTestRunner
        - curl -s https://artifactory.prd.it.unity3d.com/artifactory/unity-tools-local/utr-standalone/utr --output utr
        # Give UTR execution permissions
        - chmod +x ./utr
        # Run the test build on the device
        - ./utr --suite=playmode --platform=iOS --player-load-path=build/players --artifacts_path=build/test-results --testfilter=Unity.BossRoom.Tests.Runtime

    artifacts:
        logs:
            paths:
                - "build/test-results/**"
{% endfor -%}
{% endfor -%}

  # For every editor version, run Android project tests without
  # running package tests too since they are handled on their respective jobs
{% for project in projects -%}
{% for editor in project.test_editors -%}
mobile_test_android_{{ project.name }}_{{ editor }}:
    name: {{ project.name }} mobile project tests - {{ editor }} on Android
    agent:
        type: Unity::mobile::shield
        image: package-ci/ubuntu-22.04:v4
        flavor: b1.medium

    # Skip repository cloning
    skip_checkout: true
    # Set a dependency on the build job
    dependencies:
        - .yamato/mobile-build-and-run.yml#Build_Player_With_Tests_Android_{{ project.name }}_{{ editor }}
    commands:
      # Download standalone UnityTestRunner
      - unity-downloader-cli --fast --wait -u {{ editor }} -c editor -c Android
      - >
        ANDROID_DEVICE_CONNECTION=$BOKKEN_DEVICE_IP
        ANDROID_SDK_ROOT=$PWD/.Editor/Data/PlaybackEngines/AndroidPlayer/SDK
        UnifiedTestRunner
        --artifacts-path=build/test-results
        --editor-location=.Editor
        --suite=playmode
        --testproject={{ project.path }}
        --platform=Android
        --player-load-path=build/players
        --testfilter=Unity.BossRoom.Tests.Runtime
        --reruncount=2
        --player-connection-ip=$BOKKEN_HOST_IP    
    # Set uploadable artifact paths
    artifacts:
        logs:
            paths:
                - "build/test-results/**"
{% endfor -%}
{% endfor -%}<|MERGE_RESOLUTION|>--- conflicted
+++ resolved
@@ -20,12 +20,9 @@
         - chmod +x ./utr
         - ./utr --suite=playmode --platform=iOS --editor-location=.Editor --testproject={{ project.path }} --player-save-path=build/players --artifacts_path=build/logs --build-only --testfilter=Unity.BossRoom.Tests.Runtime
     variables:
-<<<<<<< HEAD
-      UNITY_TESTS_XCODEBUILD_TIMEOUT: 60
-      XCODE_XCCONFIG_FILE: ~/XcodeBuildConfig.xcconfig
-=======
         UNITY_HANDLEUIINTERRUPTIONS: 1
->>>>>>> 7fa77700
+        UNITY_TESTS_XCODEBUILD_TIMEOUT: 60
+        XCODE_XCCONFIG_FILE: ~/XcodeBuildConfig.xcconfig
     artifacts:
         players:
             paths:
