%YAML 1.1
%TAG !u! tag:unity3d.com,2011:
--- !u!1 &57319244318005894
GameObject:
  m_ObjectHideFlags: 0
  m_CorrespondingSourceObject: {fileID: 0}
  m_PrefabInstance: {fileID: 0}
  m_PrefabAsset: {fileID: 0}
  serializedVersion: 6
  m_Component:
  - component: {fileID: 3375697323116758148}
  - component: {fileID: 6347401980509584278}
  - component: {fileID: 5712222239351170580}
  m_Layer: 5
  m_Name: Item Checkmark
  m_TagString: Untagged
  m_Icon: {fileID: 0}
  m_NavMeshLayer: 0
  m_StaticEditorFlags: 0
  m_IsActive: 1
--- !u!224 &3375697323116758148
RectTransform:
  m_ObjectHideFlags: 0
  m_CorrespondingSourceObject: {fileID: 0}
  m_PrefabInstance: {fileID: 0}
  m_PrefabAsset: {fileID: 0}
  m_GameObject: {fileID: 57319244318005894}
  m_LocalRotation: {x: -0, y: -0, z: -0, w: 1}
  m_LocalPosition: {x: 0, y: 0, z: 0}
  m_LocalScale: {x: 1, y: 1, z: 1}
  m_Children: []
  m_Father: {fileID: 8759835991891994097}
  m_RootOrder: 1
  m_LocalEulerAnglesHint: {x: 0, y: 0, z: 0}
  m_AnchorMin: {x: 0, y: 0.5}
  m_AnchorMax: {x: 0, y: 0.5}
  m_AnchoredPosition: {x: 10, y: 0}
  m_SizeDelta: {x: 20, y: 20}
  m_Pivot: {x: 0.5, y: 0.5}
--- !u!222 &6347401980509584278
CanvasRenderer:
  m_ObjectHideFlags: 0
  m_CorrespondingSourceObject: {fileID: 0}
  m_PrefabInstance: {fileID: 0}
  m_PrefabAsset: {fileID: 0}
  m_GameObject: {fileID: 57319244318005894}
  m_CullTransparentMesh: 1
--- !u!114 &5712222239351170580
MonoBehaviour:
  m_ObjectHideFlags: 0
  m_CorrespondingSourceObject: {fileID: 0}
  m_PrefabInstance: {fileID: 0}
  m_PrefabAsset: {fileID: 0}
  m_GameObject: {fileID: 57319244318005894}
  m_Enabled: 1
  m_EditorHideFlags: 0
  m_Script: {fileID: 11500000, guid: fe87c0e1cc204ed48ad3b37840f39efc, type: 3}
  m_Name: 
  m_EditorClassIdentifier: 
  m_Material: {fileID: 0}
  m_Color: {r: 1, g: 1, b: 1, a: 1}
  m_RaycastTarget: 1
  m_RaycastPadding: {x: 0, y: 0, z: 0, w: 0}
  m_Maskable: 1
  m_OnCullStateChanged:
    m_PersistentCalls:
      m_Calls: []
  m_Sprite: {fileID: 10901, guid: 0000000000000000f000000000000000, type: 0}
  m_Type: 0
  m_PreserveAspect: 0
  m_FillCenter: 1
  m_FillMethod: 4
  m_FillAmount: 1
  m_FillClockwise: 1
  m_FillOrigin: 0
  m_UseSpriteMesh: 0
  m_PixelsPerUnitMultiplier: 1
--- !u!1 &186710800737439799
GameObject:
  m_ObjectHideFlags: 0
  m_CorrespondingSourceObject: {fileID: 0}
  m_PrefabInstance: {fileID: 0}
  m_PrefabAsset: {fileID: 0}
  serializedVersion: 6
  m_Component:
  - component: {fileID: 6428154533539292504}
  - component: {fileID: 3774452111872232481}
  - component: {fileID: 6321508423889893921}
  - component: {fileID: 765788255249111597}
  m_Layer: 5
  m_Name: Template
  m_TagString: Untagged
  m_Icon: {fileID: 0}
  m_NavMeshLayer: 0
  m_StaticEditorFlags: 0
  m_IsActive: 0
--- !u!224 &6428154533539292504
RectTransform:
  m_ObjectHideFlags: 0
  m_CorrespondingSourceObject: {fileID: 0}
  m_PrefabInstance: {fileID: 0}
  m_PrefabAsset: {fileID: 0}
  m_GameObject: {fileID: 186710800737439799}
  m_LocalRotation: {x: -0, y: -0, z: -0, w: 1}
  m_LocalPosition: {x: 0, y: 0, z: 0}
  m_LocalScale: {x: 1, y: 1, z: 1}
  m_Children:
  - {fileID: 2662582914090768588}
  - {fileID: 1558375289618882283}
  m_Father: {fileID: 6659754052889446194}
  m_RootOrder: 2
  m_LocalEulerAnglesHint: {x: 0, y: 0, z: 0}
  m_AnchorMin: {x: 0, y: 0}
  m_AnchorMax: {x: 1, y: 0}
  m_AnchoredPosition: {x: 0, y: 2}
  m_SizeDelta: {x: 0, y: 150}
  m_Pivot: {x: 0.5, y: 1}
--- !u!222 &3774452111872232481
CanvasRenderer:
  m_ObjectHideFlags: 0
  m_CorrespondingSourceObject: {fileID: 0}
  m_PrefabInstance: {fileID: 0}
  m_PrefabAsset: {fileID: 0}
  m_GameObject: {fileID: 186710800737439799}
  m_CullTransparentMesh: 1
--- !u!114 &6321508423889893921
MonoBehaviour:
  m_ObjectHideFlags: 0
  m_CorrespondingSourceObject: {fileID: 0}
  m_PrefabInstance: {fileID: 0}
  m_PrefabAsset: {fileID: 0}
  m_GameObject: {fileID: 186710800737439799}
  m_Enabled: 1
  m_EditorHideFlags: 0
  m_Script: {fileID: 11500000, guid: fe87c0e1cc204ed48ad3b37840f39efc, type: 3}
  m_Name: 
  m_EditorClassIdentifier: 
  m_Material: {fileID: 0}
  m_Color: {r: 1, g: 1, b: 1, a: 1}
  m_RaycastTarget: 1
  m_RaycastPadding: {x: 0, y: 0, z: 0, w: 0}
  m_Maskable: 1
  m_OnCullStateChanged:
    m_PersistentCalls:
      m_Calls: []
  m_Sprite: {fileID: 21300000, guid: 41948b4cc6087644b983dce55b466d50, type: 3}
  m_Type: 0
  m_PreserveAspect: 0
  m_FillCenter: 1
  m_FillMethod: 4
  m_FillAmount: 1
  m_FillClockwise: 1
  m_FillOrigin: 0
  m_UseSpriteMesh: 0
  m_PixelsPerUnitMultiplier: 1
--- !u!114 &765788255249111597
MonoBehaviour:
  m_ObjectHideFlags: 0
  m_CorrespondingSourceObject: {fileID: 0}
  m_PrefabInstance: {fileID: 0}
  m_PrefabAsset: {fileID: 0}
  m_GameObject: {fileID: 186710800737439799}
  m_Enabled: 1
  m_EditorHideFlags: 0
  m_Script: {fileID: 11500000, guid: 1aa08ab6e0800fa44ae55d278d1423e3, type: 3}
  m_Name: 
  m_EditorClassIdentifier: 
  m_Content: {fileID: 859102466450458273}
  m_Horizontal: 0
  m_Vertical: 1
  m_MovementType: 2
  m_Elasticity: 0.1
  m_Inertia: 1
  m_DecelerationRate: 0.135
  m_ScrollSensitivity: 1
  m_Viewport: {fileID: 2662582914090768588}
  m_HorizontalScrollbar: {fileID: 0}
  m_VerticalScrollbar: {fileID: 2266913769130389797}
  m_HorizontalScrollbarVisibility: 0
  m_VerticalScrollbarVisibility: 2
  m_HorizontalScrollbarSpacing: 0
  m_VerticalScrollbarSpacing: 0
  m_OnValueChanged:
    m_PersistentCalls:
      m_Calls: []
--- !u!1 &200506772718412445
GameObject:
  m_ObjectHideFlags: 0
  m_CorrespondingSourceObject: {fileID: 0}
  m_PrefabInstance: {fileID: 0}
  m_PrefabAsset: {fileID: 0}
  serializedVersion: 6
  m_Component:
  - component: {fileID: 7542427780269043517}
  - component: {fileID: 742978685214030067}
  - component: {fileID: 8631902763838317719}
  m_Layer: 5
  m_Name: Item Background
  m_TagString: Untagged
  m_Icon: {fileID: 0}
  m_NavMeshLayer: 0
  m_StaticEditorFlags: 0
  m_IsActive: 1
--- !u!224 &7542427780269043517
RectTransform:
  m_ObjectHideFlags: 0
  m_CorrespondingSourceObject: {fileID: 0}
  m_PrefabInstance: {fileID: 0}
  m_PrefabAsset: {fileID: 0}
  m_GameObject: {fileID: 200506772718412445}
  m_LocalRotation: {x: -0, y: -0, z: -0, w: 1}
  m_LocalPosition: {x: 0, y: 0, z: 0}
  m_LocalScale: {x: 1, y: 1, z: 1}
  m_Children: []
  m_Father: {fileID: 8759835991891994097}
  m_RootOrder: 0
  m_LocalEulerAnglesHint: {x: 0, y: 0, z: 0}
  m_AnchorMin: {x: 0, y: 0}
  m_AnchorMax: {x: 1, y: 1}
  m_AnchoredPosition: {x: 0.000061035156, y: 0}
  m_SizeDelta: {x: 0, y: 0}
  m_Pivot: {x: 0.5, y: 0.5}
--- !u!222 &742978685214030067
CanvasRenderer:
  m_ObjectHideFlags: 0
  m_CorrespondingSourceObject: {fileID: 0}
  m_PrefabInstance: {fileID: 0}
  m_PrefabAsset: {fileID: 0}
  m_GameObject: {fileID: 200506772718412445}
  m_CullTransparentMesh: 1
--- !u!114 &8631902763838317719
MonoBehaviour:
  m_ObjectHideFlags: 0
  m_CorrespondingSourceObject: {fileID: 0}
  m_PrefabInstance: {fileID: 0}
  m_PrefabAsset: {fileID: 0}
  m_GameObject: {fileID: 200506772718412445}
  m_Enabled: 1
  m_EditorHideFlags: 0
  m_Script: {fileID: 11500000, guid: fe87c0e1cc204ed48ad3b37840f39efc, type: 3}
  m_Name: 
  m_EditorClassIdentifier: 
  m_Material: {fileID: 0}
  m_Color: {r: 0.9607843, g: 0.9607843, b: 0.9607843, a: 1}
  m_RaycastTarget: 1
  m_RaycastPadding: {x: 0, y: 0, z: 0, w: 0}
  m_Maskable: 1
  m_OnCullStateChanged:
    m_PersistentCalls:
      m_Calls: []
  m_Sprite: {fileID: 21300000, guid: 41948b4cc6087644b983dce55b466d50, type: 3}
  m_Type: 0
  m_PreserveAspect: 0
  m_FillCenter: 1
  m_FillMethod: 4
  m_FillAmount: 1
  m_FillClockwise: 1
  m_FillOrigin: 0
  m_UseSpriteMesh: 0
  m_PixelsPerUnitMultiplier: 1
--- !u!1 &628424436127207687
GameObject:
  m_ObjectHideFlags: 0
  m_CorrespondingSourceObject: {fileID: 0}
  m_PrefabInstance: {fileID: 0}
  m_PrefabAsset: {fileID: 0}
  serializedVersion: 6
  m_Component:
  - component: {fileID: 1558375289618882283}
  - component: {fileID: 8136738721670440562}
  - component: {fileID: 6436718604488851760}
  - component: {fileID: 2266913769130389797}
  m_Layer: 5
  m_Name: Scrollbar
  m_TagString: Untagged
  m_Icon: {fileID: 0}
  m_NavMeshLayer: 0
  m_StaticEditorFlags: 0
  m_IsActive: 1
--- !u!224 &1558375289618882283
RectTransform:
  m_ObjectHideFlags: 0
  m_CorrespondingSourceObject: {fileID: 0}
  m_PrefabInstance: {fileID: 0}
  m_PrefabAsset: {fileID: 0}
  m_GameObject: {fileID: 628424436127207687}
  m_LocalRotation: {x: -0, y: -0, z: -0, w: 1}
  m_LocalPosition: {x: 0, y: 0, z: 0}
  m_LocalScale: {x: 1, y: 1, z: 1}
  m_Children:
  - {fileID: 1843395104949909594}
  m_Father: {fileID: 6428154533539292504}
  m_RootOrder: 1
  m_LocalEulerAnglesHint: {x: 0, y: 0, z: 0}
  m_AnchorMin: {x: 1, y: 0}
  m_AnchorMax: {x: 1, y: 1}
  m_AnchoredPosition: {x: -0.00018310547, y: 0}
  m_SizeDelta: {x: 20, y: 0}
  m_Pivot: {x: 1, y: 1}
--- !u!222 &8136738721670440562
CanvasRenderer:
  m_ObjectHideFlags: 0
  m_CorrespondingSourceObject: {fileID: 0}
  m_PrefabInstance: {fileID: 0}
  m_PrefabAsset: {fileID: 0}
  m_GameObject: {fileID: 628424436127207687}
  m_CullTransparentMesh: 1
--- !u!114 &6436718604488851760
MonoBehaviour:
  m_ObjectHideFlags: 0
  m_CorrespondingSourceObject: {fileID: 0}
  m_PrefabInstance: {fileID: 0}
  m_PrefabAsset: {fileID: 0}
  m_GameObject: {fileID: 628424436127207687}
  m_Enabled: 1
  m_EditorHideFlags: 0
  m_Script: {fileID: 11500000, guid: fe87c0e1cc204ed48ad3b37840f39efc, type: 3}
  m_Name: 
  m_EditorClassIdentifier: 
  m_Material: {fileID: 0}
  m_Color: {r: 1, g: 1, b: 1, a: 1}
  m_RaycastTarget: 1
  m_RaycastPadding: {x: 0, y: 0, z: 0, w: 0}
  m_Maskable: 1
  m_OnCullStateChanged:
    m_PersistentCalls:
      m_Calls: []
  m_Sprite: {fileID: 10907, guid: 0000000000000000f000000000000000, type: 0}
  m_Type: 1
  m_PreserveAspect: 0
  m_FillCenter: 1
  m_FillMethod: 4
  m_FillAmount: 1
  m_FillClockwise: 1
  m_FillOrigin: 0
  m_UseSpriteMesh: 0
  m_PixelsPerUnitMultiplier: 1
--- !u!114 &2266913769130389797
MonoBehaviour:
  m_ObjectHideFlags: 0
  m_CorrespondingSourceObject: {fileID: 0}
  m_PrefabInstance: {fileID: 0}
  m_PrefabAsset: {fileID: 0}
  m_GameObject: {fileID: 628424436127207687}
  m_Enabled: 1
  m_EditorHideFlags: 0
  m_Script: {fileID: 11500000, guid: 2a4db7a114972834c8e4117be1d82ba3, type: 3}
  m_Name: 
  m_EditorClassIdentifier: 
  m_Navigation:
    m_Mode: 3
    m_WrapAround: 0
    m_SelectOnUp: {fileID: 0}
    m_SelectOnDown: {fileID: 0}
    m_SelectOnLeft: {fileID: 0}
    m_SelectOnRight: {fileID: 0}
  m_Transition: 1
  m_Colors:
    m_NormalColor: {r: 1, g: 1, b: 1, a: 1}
    m_HighlightedColor: {r: 0.9607843, g: 0.9607843, b: 0.9607843, a: 1}
    m_PressedColor: {r: 0.78431374, g: 0.78431374, b: 0.78431374, a: 1}
    m_SelectedColor: {r: 0.9607843, g: 0.9607843, b: 0.9607843, a: 1}
    m_DisabledColor: {r: 0.78431374, g: 0.78431374, b: 0.78431374, a: 0.5019608}
    m_ColorMultiplier: 1
    m_FadeDuration: 0.1
  m_SpriteState:
    m_HighlightedSprite: {fileID: 0}
    m_PressedSprite: {fileID: 0}
    m_SelectedSprite: {fileID: 0}
    m_DisabledSprite: {fileID: 0}
  m_AnimationTriggers:
    m_NormalTrigger: Normal
    m_HighlightedTrigger: Highlighted
    m_PressedTrigger: Pressed
    m_SelectedTrigger: Selected
    m_DisabledTrigger: Disabled
  m_Interactable: 1
  m_TargetGraphic: {fileID: 66076360421269075}
  m_HandleRect: {fileID: 2902715008379455440}
  m_Direction: 2
  m_Value: 0
  m_Size: 1
  m_NumberOfSteps: 0
  m_OnValueChanged:
    m_PersistentCalls:
      m_Calls: []
--- !u!1 &1315234412834876569
GameObject:
  m_ObjectHideFlags: 0
  m_CorrespondingSourceObject: {fileID: 0}
  m_PrefabInstance: {fileID: 0}
  m_PrefabAsset: {fileID: 0}
  serializedVersion: 6
  m_Component:
  - component: {fileID: 1515408629337920240}
  - component: {fileID: 458666890132928493}
  - component: {fileID: 7725811636295053124}
  m_Layer: 5
  m_Name: InputBox
  m_TagString: Untagged
  m_Icon: {fileID: 0}
  m_NavMeshLayer: 0
  m_StaticEditorFlags: 0
  m_IsActive: 1
--- !u!224 &1515408629337920240
RectTransform:
  m_ObjectHideFlags: 0
  m_CorrespondingSourceObject: {fileID: 0}
  m_PrefabInstance: {fileID: 0}
  m_PrefabAsset: {fileID: 0}
  m_GameObject: {fileID: 1315234412834876569}
  m_LocalRotation: {x: -0, y: -0, z: -0, w: 1}
  m_LocalPosition: {x: 0, y: 0, z: 0}
  m_LocalScale: {x: 1, y: 1, z: 1}
  m_Children: []
  m_Father: {fileID: 2254836287538418807}
  m_RootOrder: 0
  m_LocalEulerAnglesHint: {x: 0, y: 0, z: 0}
  m_AnchorMin: {x: 0, y: 0}
  m_AnchorMax: {x: 1, y: 1}
  m_AnchoredPosition: {x: 0, y: 0}
  m_SizeDelta: {x: -20, y: -20.000002}
  m_Pivot: {x: 0.5, y: 0.5}
--- !u!222 &458666890132928493
CanvasRenderer:
  m_ObjectHideFlags: 0
  m_CorrespondingSourceObject: {fileID: 0}
  m_PrefabInstance: {fileID: 0}
  m_PrefabAsset: {fileID: 0}
  m_GameObject: {fileID: 1315234412834876569}
  m_CullTransparentMesh: 1
--- !u!114 &7725811636295053124
MonoBehaviour:
  m_ObjectHideFlags: 0
  m_CorrespondingSourceObject: {fileID: 0}
  m_PrefabInstance: {fileID: 0}
  m_PrefabAsset: {fileID: 0}
  m_GameObject: {fileID: 1315234412834876569}
  m_Enabled: 1
  m_EditorHideFlags: 0
  m_Script: {fileID: 11500000, guid: 5f7201a12d95ffc409449d95f23cf332, type: 3}
  m_Name: 
  m_EditorClassIdentifier: 
  m_Material: {fileID: 0}
  m_Color: {r: 0.9215687, g: 0.8196079, b: 0.24705884, a: 0.5}
  m_RaycastTarget: 1
  m_RaycastPadding: {x: 0, y: 0, z: 0, w: 0}
  m_Maskable: 1
  m_OnCullStateChanged:
    m_PersistentCalls:
      m_Calls: []
  m_FontData:
    m_Font: {fileID: 10102, guid: 0000000000000000e000000000000000, type: 0}
    m_FontSize: 50
    m_FontStyle: 3
    m_BestFit: 1
    m_MinSize: 0
    m_MaxSize: 50
    m_Alignment: 4
    m_AlignByGeometry: 0
    m_RichText: 1
    m_HorizontalOverflow: 0
    m_VerticalOverflow: 0
    m_LineSpacing: 1
  m_Text: Input Text
--- !u!1 &1731153198487894681
GameObject:
  m_ObjectHideFlags: 0
  m_CorrespondingSourceObject: {fileID: 0}
  m_PrefabInstance: {fileID: 0}
  m_PrefabAsset: {fileID: 0}
  serializedVersion: 6
  m_Component:
  - component: {fileID: 6659754052889446194}
  - component: {fileID: 2236248490323379053}
  - component: {fileID: 7094154093878492388}
  - component: {fileID: 203319813466524823}
  m_Layer: 5
  m_Name: Dropdown
  m_TagString: Untagged
  m_Icon: {fileID: 0}
  m_NavMeshLayer: 0
  m_StaticEditorFlags: 0
  m_IsActive: 1
--- !u!224 &6659754052889446194
RectTransform:
  m_ObjectHideFlags: 0
  m_CorrespondingSourceObject: {fileID: 0}
  m_PrefabInstance: {fileID: 0}
  m_PrefabAsset: {fileID: 0}
  m_GameObject: {fileID: 1731153198487894681}
  m_LocalRotation: {x: 0, y: 0, z: 0, w: 1}
  m_LocalPosition: {x: 0, y: 0, z: 0}
  m_LocalScale: {x: 1, y: 1, z: 1}
  m_Children:
  - {fileID: 3338728460263929521}
  - {fileID: 95625604001777368}
  - {fileID: 6428154533539292504}
  m_Father: {fileID: 6702871171647363811}
  m_RootOrder: 4
  m_LocalEulerAnglesHint: {x: 0, y: 0, z: 0}
  m_AnchorMin: {x: 0.5, y: 0.5}
  m_AnchorMax: {x: 0.5, y: 0.5}
  m_AnchoredPosition: {x: -331, y: -21.8}
  m_SizeDelta: {x: 260, y: 95.1}
  m_Pivot: {x: 0.5, y: 0.5}
--- !u!222 &2236248490323379053
CanvasRenderer:
  m_ObjectHideFlags: 0
  m_CorrespondingSourceObject: {fileID: 0}
  m_PrefabInstance: {fileID: 0}
  m_PrefabAsset: {fileID: 0}
  m_GameObject: {fileID: 1731153198487894681}
  m_CullTransparentMesh: 1
--- !u!114 &7094154093878492388
MonoBehaviour:
  m_ObjectHideFlags: 0
  m_CorrespondingSourceObject: {fileID: 0}
  m_PrefabInstance: {fileID: 0}
  m_PrefabAsset: {fileID: 0}
  m_GameObject: {fileID: 1731153198487894681}
  m_Enabled: 1
  m_EditorHideFlags: 0
  m_Script: {fileID: 11500000, guid: fe87c0e1cc204ed48ad3b37840f39efc, type: 3}
  m_Name: 
  m_EditorClassIdentifier: 
  m_Material: {fileID: 0}
  m_Color: {r: 1, g: 1, b: 1, a: 1}
  m_RaycastTarget: 1
  m_RaycastPadding: {x: 0, y: 0, z: 0, w: 0}
  m_Maskable: 1
  m_OnCullStateChanged:
    m_PersistentCalls:
      m_Calls: []
  m_Sprite: {fileID: 21300000, guid: 41948b4cc6087644b983dce55b466d50, type: 3}
  m_Type: 1
  m_PreserveAspect: 0
  m_FillCenter: 1
  m_FillMethod: 4
  m_FillAmount: 1
  m_FillClockwise: 1
  m_FillOrigin: 0
  m_UseSpriteMesh: 0
  m_PixelsPerUnitMultiplier: 1
--- !u!114 &203319813466524823
MonoBehaviour:
  m_ObjectHideFlags: 0
  m_CorrespondingSourceObject: {fileID: 0}
  m_PrefabInstance: {fileID: 0}
  m_PrefabAsset: {fileID: 0}
  m_GameObject: {fileID: 1731153198487894681}
  m_Enabled: 1
  m_EditorHideFlags: 0
  m_Script: {fileID: 11500000, guid: 0d0b652f32a2cc243917e4028fa0f046, type: 3}
  m_Name: 
  m_EditorClassIdentifier: 
  m_Navigation:
    m_Mode: 3
    m_WrapAround: 0
    m_SelectOnUp: {fileID: 0}
    m_SelectOnDown: {fileID: 0}
    m_SelectOnLeft: {fileID: 0}
    m_SelectOnRight: {fileID: 0}
  m_Transition: 1
  m_Colors:
    m_NormalColor: {r: 1, g: 1, b: 1, a: 1}
    m_HighlightedColor: {r: 0.9607843, g: 0.9607843, b: 0.9607843, a: 1}
    m_PressedColor: {r: 0.78431374, g: 0.78431374, b: 0.78431374, a: 1}
    m_SelectedColor: {r: 0.9607843, g: 0.9607843, b: 0.9607843, a: 1}
    m_DisabledColor: {r: 0.78431374, g: 0.78431374, b: 0.78431374, a: 0.5019608}
    m_ColorMultiplier: 1
    m_FadeDuration: 0.1
  m_SpriteState:
    m_HighlightedSprite: {fileID: 0}
    m_PressedSprite: {fileID: 0}
    m_SelectedSprite: {fileID: 0}
    m_DisabledSprite: {fileID: 0}
  m_AnimationTriggers:
    m_NormalTrigger: Normal
    m_HighlightedTrigger: Highlighted
    m_PressedTrigger: Pressed
    m_SelectedTrigger: Selected
    m_DisabledTrigger: Disabled
  m_Interactable: 1
  m_TargetGraphic: {fileID: 7094154093878492388}
  m_Template: {fileID: 6428154533539292504}
  m_CaptionText: {fileID: 8073906987550332462}
  m_CaptionImage: {fileID: 0}
  m_ItemText: {fileID: 810012764482265495}
  m_ItemImage: {fileID: 0}
  m_Value: 0
  m_Options:
    m_Options:
    - m_Text: IP Host
      m_Image: {fileID: 0}
    - m_Text: Relay Host
      m_Image: {fileID: 0}
  m_OnValueChanged:
    m_PersistentCalls:
      m_Calls: []
  m_AlphaFadeSpeed: 0.15
<<<<<<< HEAD
--- !u!1 &1822183939918148420
=======
--- !u!1 &1801715322484230032
GameObject:
  m_ObjectHideFlags: 0
  m_CorrespondingSourceObject: {fileID: 0}
  m_PrefabInstance: {fileID: 0}
  m_PrefabAsset: {fileID: 0}
  serializedVersion: 6
  m_Component:
  - component: {fileID: 2706160503418871213}
  - component: {fileID: 5274622682025789011}
  - component: {fileID: 4806063275483277531}
  - component: {fileID: 1086460939974644440}
  m_Layer: 5
  m_Name: Port
  m_TagString: Untagged
  m_Icon: {fileID: 0}
  m_NavMeshLayer: 0
  m_StaticEditorFlags: 0
  m_IsActive: 1
--- !u!224 &2706160503418871213
RectTransform:
  m_ObjectHideFlags: 0
  m_CorrespondingSourceObject: {fileID: 0}
  m_PrefabInstance: {fileID: 0}
  m_PrefabAsset: {fileID: 0}
  m_GameObject: {fileID: 1801715322484230032}
  m_LocalRotation: {x: -0, y: -0, z: -0, w: 1}
  m_LocalPosition: {x: 0, y: 0, z: 0}
  m_LocalScale: {x: 1, y: 1, z: 1}
  m_Children:
  - {fileID: 3819431325707803815}
  - {fileID: 3995368619530485341}
  m_Father: {fileID: 6702871171647363811}
  m_RootOrder: 6
  m_LocalEulerAnglesHint: {x: 0, y: 0, z: 0}
  m_AnchorMin: {x: 1, y: 1}
  m_AnchorMax: {x: 1, y: 1}
  m_AnchoredPosition: {x: -136.8, y: -255.52797}
  m_SizeDelta: {x: 200, y: 95.1}
  m_Pivot: {x: 0.5, y: 1}
--- !u!222 &5274622682025789011
CanvasRenderer:
  m_ObjectHideFlags: 0
  m_CorrespondingSourceObject: {fileID: 0}
  m_PrefabInstance: {fileID: 0}
  m_PrefabAsset: {fileID: 0}
  m_GameObject: {fileID: 1801715322484230032}
  m_CullTransparentMesh: 1
--- !u!114 &4806063275483277531
MonoBehaviour:
  m_ObjectHideFlags: 0
  m_CorrespondingSourceObject: {fileID: 0}
  m_PrefabInstance: {fileID: 0}
  m_PrefabAsset: {fileID: 0}
  m_GameObject: {fileID: 1801715322484230032}
  m_Enabled: 1
  m_EditorHideFlags: 0
  m_Script: {fileID: 11500000, guid: fe87c0e1cc204ed48ad3b37840f39efc, type: 3}
  m_Name: 
  m_EditorClassIdentifier: 
  m_Material: {fileID: 0}
  m_Color: {r: 1, g: 1, b: 1, a: 1}
  m_RaycastTarget: 1
  m_RaycastPadding: {x: 0, y: 0, z: 0, w: 0}
  m_Maskable: 1
  m_OnCullStateChanged:
    m_PersistentCalls:
      m_Calls: []
  m_Sprite: {fileID: 21300000, guid: 298518cc35452404bbec1592572f23eb, type: 3}
  m_Type: 1
  m_PreserveAspect: 0
  m_FillCenter: 1
  m_FillMethod: 4
  m_FillAmount: 1
  m_FillClockwise: 1
  m_FillOrigin: 0
  m_UseSpriteMesh: 0
  m_PixelsPerUnitMultiplier: 1
--- !u!114 &1086460939974644440
MonoBehaviour:
  m_ObjectHideFlags: 0
  m_CorrespondingSourceObject: {fileID: 0}
  m_PrefabInstance: {fileID: 0}
  m_PrefabAsset: {fileID: 0}
  m_GameObject: {fileID: 1801715322484230032}
  m_Enabled: 1
  m_EditorHideFlags: 0
  m_Script: {fileID: 11500000, guid: d199490a83bb2b844b9695cbf13b01ef, type: 3}
  m_Name: 
  m_EditorClassIdentifier: 
  m_Navigation:
    m_Mode: 3
    m_WrapAround: 0
    m_SelectOnUp: {fileID: 0}
    m_SelectOnDown: {fileID: 0}
    m_SelectOnLeft: {fileID: 0}
    m_SelectOnRight: {fileID: 0}
  m_Transition: 1
  m_Colors:
    m_NormalColor: {r: 1, g: 1, b: 1, a: 1}
    m_HighlightedColor: {r: 0.9607843, g: 0.9607843, b: 0.9607843, a: 1}
    m_PressedColor: {r: 0.78431374, g: 0.78431374, b: 0.78431374, a: 1}
    m_SelectedColor: {r: 0.9607843, g: 0.9607843, b: 0.9607843, a: 1}
    m_DisabledColor: {r: 0.78431374, g: 0.78431374, b: 0.78431374, a: 0.5019608}
    m_ColorMultiplier: 1
    m_FadeDuration: 0.1
  m_SpriteState:
    m_HighlightedSprite: {fileID: 0}
    m_PressedSprite: {fileID: 0}
    m_SelectedSprite: {fileID: 0}
    m_DisabledSprite: {fileID: 0}
  m_AnimationTriggers:
    m_NormalTrigger: Normal
    m_HighlightedTrigger: Highlighted
    m_PressedTrigger: Pressed
    m_SelectedTrigger: Selected
    m_DisabledTrigger: Disabled
  m_Interactable: 1
  m_TargetGraphic: {fileID: 4806063275483277531}
  m_TextComponent: {fileID: 5030219918351354159}
  m_Placeholder: {fileID: 1243391925784967669}
  m_ContentType: 0
  m_InputType: 0
  m_AsteriskChar: 42
  m_KeyboardType: 0
  m_LineType: 0
  m_HideMobileInput: 0
  m_CharacterValidation: 0
  m_CharacterLimit: 0
  m_OnEndEdit:
    m_PersistentCalls:
      m_Calls: []
  m_OnValueChanged:
    m_PersistentCalls:
      m_Calls: []
  m_CaretColor: {r: 0.19607843, g: 0.19607843, b: 0.19607843, a: 1}
  m_CustomCaretColor: 0
  m_SelectionColor: {r: 0.65882355, g: 0.80784315, b: 1, a: 0.7529412}
  m_Text: 
  m_CaretBlinkRate: 0.85
  m_CaretWidth: 1
  m_ReadOnly: 0
  m_ShouldActivateOnSelect: 1
--- !u!1 &2576556376710765410
>>>>>>> a6dde6c3
GameObject:
  m_ObjectHideFlags: 0
  m_CorrespondingSourceObject: {fileID: 0}
  m_PrefabInstance: {fileID: 0}
  m_PrefabAsset: {fileID: 0}
  serializedVersion: 6
  m_Component:
  - component: {fileID: 8016418443893165645}
  - component: {fileID: 4840308161152783762}
  - component: {fileID: 5444935306198590166}
  m_Layer: 0
  m_Name: Main Text (TMP)
  m_TagString: Untagged
  m_Icon: {fileID: 0}
  m_NavMeshLayer: 0
  m_StaticEditorFlags: 0
  m_IsActive: 1
--- !u!224 &8016418443893165645
RectTransform:
  m_ObjectHideFlags: 0
  m_CorrespondingSourceObject: {fileID: 0}
  m_PrefabInstance: {fileID: 0}
  m_PrefabAsset: {fileID: 0}
  m_GameObject: {fileID: 1822183939918148420}
  m_LocalRotation: {x: -0, y: -0, z: -0, w: 1}
  m_LocalPosition: {x: 0, y: 0, z: 0}
  m_LocalScale: {x: 1, y: 1, z: 1}
  m_Children: []
  m_Father: {fileID: 6702871171647363811}
  m_RootOrder: 2
  m_LocalEulerAnglesHint: {x: 0, y: 0, z: 0}
  m_AnchorMin: {x: 0, y: 0.5}
  m_AnchorMax: {x: 1, y: 0.5}
  m_AnchoredPosition: {x: 3, y: 162}
  m_SizeDelta: {x: -170.60999, y: 92.16669}
  m_Pivot: {x: 0.5, y: 1}
--- !u!222 &4840308161152783762
CanvasRenderer:
  m_ObjectHideFlags: 0
  m_CorrespondingSourceObject: {fileID: 0}
  m_PrefabInstance: {fileID: 0}
  m_PrefabAsset: {fileID: 0}
  m_GameObject: {fileID: 1822183939918148420}
  m_CullTransparentMesh: 1
--- !u!114 &5444935306198590166
MonoBehaviour:
  m_ObjectHideFlags: 0
  m_CorrespondingSourceObject: {fileID: 0}
  m_PrefabInstance: {fileID: 0}
  m_PrefabAsset: {fileID: 0}
  m_GameObject: {fileID: 1822183939918148420}
  m_Enabled: 1
  m_EditorHideFlags: 0
  m_Script: {fileID: 11500000, guid: f4688fdb7df04437aeb418b961361dc5, type: 3}
  m_Name: 
  m_EditorClassIdentifier: 
  m_Material: {fileID: 0}
  m_Color: {r: 1, g: 1, b: 1, a: 1}
  m_RaycastTarget: 1
  m_RaycastPadding: {x: 0, y: 0, z: 0, w: 0}
  m_Maskable: 1
  m_OnCullStateChanged:
    m_PersistentCalls:
      m_Calls: []
<<<<<<< HEAD
  m_text: Main Text
  m_isRightToLeft: 0
  m_fontAsset: {fileID: 11400000, guid: 9641ce046d2227445b9684161a165f68, type: 2}
  m_sharedMaterial: {fileID: -4106257185398102161, guid: 9641ce046d2227445b9684161a165f68, type: 2}
  m_fontSharedMaterials: []
  m_fontMaterial: {fileID: 0}
  m_fontMaterials: []
  m_fontColor32:
    serializedVersion: 2
    rgba: 4294967295
  m_fontColor: {r: 1, g: 1, b: 1, a: 1}
  m_enableVertexGradient: 1
  m_colorMode: 0
  m_fontColorGradient:
    topLeft: {r: 1, g: 0.94954, b: 0.17254901, a: 1}
    topRight: {r: 1, g: 0.94954, b: 0.17254901, a: 1}
    bottomLeft: {r: 1, g: 0.94954, b: 0.17254901, a: 1}
    bottomRight: {r: 1, g: 0.94954, b: 0.17254901, a: 1}
  m_fontColorGradientPreset: {fileID: 0}
  m_spriteAsset: {fileID: 0}
  m_tintAllSprites: 0
  m_StyleSheet: {fileID: 0}
  m_TextStyleHashCode: -1183493901
  m_overrideHtmlColors: 0
  m_faceColor:
    serializedVersion: 2
    rgba: 4294967295
  m_fontSize: 50
  m_fontSizeBase: 32
  m_fontWeight: 400
  m_enableAutoSizing: 1
  m_fontSizeMin: 18
  m_fontSizeMax: 50
  m_fontStyle: 0
  m_HorizontalAlignment: 2
  m_VerticalAlignment: 256
  m_textAlignment: 65535
  m_characterSpacing: 0
  m_wordSpacing: 0
  m_lineSpacing: 0
  m_lineSpacingMax: 0
  m_paragraphSpacing: 0
  m_charWidthMaxAdj: 0
  m_enableWordWrapping: 1
  m_wordWrappingRatios: 0.4
  m_overflowMode: 0
  m_linkedTextComponent: {fileID: 0}
  parentLinkedComponent: {fileID: 0}
  m_enableKerning: 1
  m_enableExtraPadding: 0
  checkPaddingRequired: 0
  m_isRichText: 1
  m_parseCtrlCharacters: 1
  m_isOrthographic: 1
  m_isCullingEnabled: 0
  m_horizontalMapping: 0
  m_verticalMapping: 0
  m_uvLineOffset: 0
  m_geometrySortingOrder: 0
  m_IsTextObjectScaleStatic: 0
  m_VertexBufferAutoSizeReduction: 1
  m_useMaxVisibleDescender: 1
  m_pageToDisplay: 1
  m_margin: {x: 0, y: 0, z: 0, w: 0}
  m_isUsingLegacyAnimationComponent: 0
  m_isVolumetricText: 0
  m_hasFontAssetChanged: 0
  m_baseMaterial: {fileID: 0}
  m_maskOffset: {x: 0, y: 0, z: 0, w: 0}
--- !u!1 &1938580176209525538
=======
  m_Sprite: {fileID: 10905, guid: 0000000000000000f000000000000000, type: 0}
  m_Type: 1
  m_PreserveAspect: 0
  m_FillCenter: 1
  m_FillMethod: 4
  m_FillAmount: 1
  m_FillClockwise: 1
  m_FillOrigin: 0
  m_UseSpriteMesh: 0
  m_PixelsPerUnitMultiplier: 1
--- !u!1 &2588038460876068370
GameObject:
  m_ObjectHideFlags: 0
  m_CorrespondingSourceObject: {fileID: 0}
  m_PrefabInstance: {fileID: 0}
  m_PrefabAsset: {fileID: 0}
  serializedVersion: 6
  m_Component:
  - component: {fileID: 3819431325707803815}
  - component: {fileID: 267750692968176180}
  - component: {fileID: 1243391925784967669}
  m_Layer: 5
  m_Name: InputBox
  m_TagString: Untagged
  m_Icon: {fileID: 0}
  m_NavMeshLayer: 0
  m_StaticEditorFlags: 0
  m_IsActive: 1
--- !u!224 &3819431325707803815
RectTransform:
  m_ObjectHideFlags: 0
  m_CorrespondingSourceObject: {fileID: 0}
  m_PrefabInstance: {fileID: 0}
  m_PrefabAsset: {fileID: 0}
  m_GameObject: {fileID: 2588038460876068370}
  m_LocalRotation: {x: -0, y: -0, z: -0, w: 1}
  m_LocalPosition: {x: 0, y: 0, z: 0}
  m_LocalScale: {x: 1, y: 1, z: 1}
  m_Children: []
  m_Father: {fileID: 2706160503418871213}
  m_RootOrder: 0
  m_LocalEulerAnglesHint: {x: 0, y: 0, z: 0}
  m_AnchorMin: {x: 0, y: 0}
  m_AnchorMax: {x: 1, y: 1}
  m_AnchoredPosition: {x: 0, y: 0}
  m_SizeDelta: {x: -20, y: -20.000002}
  m_Pivot: {x: 0.5, y: 0.5}
--- !u!222 &267750692968176180
CanvasRenderer:
  m_ObjectHideFlags: 0
  m_CorrespondingSourceObject: {fileID: 0}
  m_PrefabInstance: {fileID: 0}
  m_PrefabAsset: {fileID: 0}
  m_GameObject: {fileID: 2588038460876068370}
  m_CullTransparentMesh: 1
--- !u!114 &1243391925784967669
MonoBehaviour:
  m_ObjectHideFlags: 0
  m_CorrespondingSourceObject: {fileID: 0}
  m_PrefabInstance: {fileID: 0}
  m_PrefabAsset: {fileID: 0}
  m_GameObject: {fileID: 2588038460876068370}
  m_Enabled: 1
  m_EditorHideFlags: 0
  m_Script: {fileID: 11500000, guid: 5f7201a12d95ffc409449d95f23cf332, type: 3}
  m_Name: 
  m_EditorClassIdentifier: 
  m_Material: {fileID: 0}
  m_Color: {r: 0.9215687, g: 0.8196079, b: 0.24705884, a: 0.5}
  m_RaycastTarget: 1
  m_RaycastPadding: {x: 0, y: 0, z: 0, w: 0}
  m_Maskable: 1
  m_OnCullStateChanged:
    m_PersistentCalls:
      m_Calls: []
  m_FontData:
    m_Font: {fileID: 10102, guid: 0000000000000000e000000000000000, type: 0}
    m_FontSize: 50
    m_FontStyle: 3
    m_BestFit: 1
    m_MinSize: 0
    m_MaxSize: 50
    m_Alignment: 4
    m_AlignByGeometry: 0
    m_RichText: 1
    m_HorizontalOverflow: 0
    m_VerticalOverflow: 0
    m_LineSpacing: 1
  m_Text: Port#
--- !u!1 &3724444898306361848
>>>>>>> a6dde6c3
GameObject:
  m_ObjectHideFlags: 0
  m_CorrespondingSourceObject: {fileID: 0}
  m_PrefabInstance: {fileID: 0}
  m_PrefabAsset: {fileID: 0}
  serializedVersion: 6
  m_Component:
  - component: {fileID: 6363139614680813028}
  - component: {fileID: 451245218253325027}
  - component: {fileID: 4016675391267670210}
  m_Layer: 0
  m_Name: Title Text (TMP)
  m_TagString: Untagged
  m_Icon: {fileID: 0}
  m_NavMeshLayer: 0
  m_StaticEditorFlags: 0
  m_IsActive: 1
--- !u!224 &6363139614680813028
RectTransform:
  m_ObjectHideFlags: 0
  m_CorrespondingSourceObject: {fileID: 0}
  m_PrefabInstance: {fileID: 0}
  m_PrefabAsset: {fileID: 0}
  m_GameObject: {fileID: 1938580176209525538}
  m_LocalRotation: {x: -0, y: -0, z: -0, w: 1}
  m_LocalPosition: {x: 0, y: 0, z: 0}
  m_LocalScale: {x: 1, y: 1, z: 1}
  m_Children: []
  m_Father: {fileID: 6702871171647363811}
  m_RootOrder: 1
  m_LocalEulerAnglesHint: {x: 0, y: 0, z: 0}
  m_AnchorMin: {x: 0.16555557, y: 0.79600006}
  m_AnchorMax: {x: 0.8277778, y: 1}
  m_AnchoredPosition: {x: 6, y: -19.999878}
  m_SizeDelta: {x: -282.5774, y: -23.833374}
  m_Pivot: {x: 0.5, y: 1}
--- !u!222 &451245218253325027
CanvasRenderer:
  m_ObjectHideFlags: 0
  m_CorrespondingSourceObject: {fileID: 0}
  m_PrefabInstance: {fileID: 0}
  m_PrefabAsset: {fileID: 0}
  m_GameObject: {fileID: 1938580176209525538}
  m_CullTransparentMesh: 1
--- !u!114 &4016675391267670210
MonoBehaviour:
  m_ObjectHideFlags: 0
  m_CorrespondingSourceObject: {fileID: 0}
  m_PrefabInstance: {fileID: 0}
  m_PrefabAsset: {fileID: 0}
  m_GameObject: {fileID: 1938580176209525538}
  m_Enabled: 1
  m_EditorHideFlags: 0
  m_Script: {fileID: 11500000, guid: f4688fdb7df04437aeb418b961361dc5, type: 3}
  m_Name: 
  m_EditorClassIdentifier: 
  m_Material: {fileID: 0}
  m_Color: {r: 1, g: 1, b: 1, a: 1}
  m_RaycastTarget: 1
  m_RaycastPadding: {x: 0, y: 0, z: 0, w: 0}
  m_Maskable: 1
  m_OnCullStateChanged:
    m_PersistentCalls:
      m_Calls: []
  m_text: Title Text
  m_isRightToLeft: 0
  m_fontAsset: {fileID: 11400000, guid: 1a8c97d4cbe5134499b26527f8609c7e, type: 2}
  m_sharedMaterial: {fileID: -466885322316925189, guid: 1a8c97d4cbe5134499b26527f8609c7e, type: 2}
  m_fontSharedMaterials: []
  m_fontMaterial: {fileID: 0}
  m_fontMaterials: []
  m_fontColor32:
    serializedVersion: 2
    rgba: 4294967295
  m_fontColor: {r: 1, g: 1, b: 1, a: 1}
  m_enableVertexGradient: 1
  m_colorMode: 2
  m_fontColorGradient:
    topLeft: {r: 1, g: 0.5308019, b: 0.35283017, a: 1}
    topRight: {r: 1, g: 0.5308019, b: 0.35283017, a: 1}
    bottomLeft: {r: 0.6698113, g: 0.41780308, b: 0, a: 1}
    bottomRight: {r: 0.6698113, g: 0.41780308, b: 0, a: 1}
  m_fontColorGradientPreset: {fileID: 0}
  m_spriteAsset: {fileID: 0}
  m_tintAllSprites: 0
  m_StyleSheet: {fileID: 0}
  m_TextStyleHashCode: -1183493901
  m_overrideHtmlColors: 0
  m_faceColor:
    serializedVersion: 2
    rgba: 4294967295
  m_fontSize: 18
  m_fontSizeBase: 32
  m_fontWeight: 400
  m_enableAutoSizing: 1
  m_fontSizeMin: 18
  m_fontSizeMax: 70
  m_fontStyle: 0
  m_HorizontalAlignment: 2
  m_VerticalAlignment: 256
  m_textAlignment: 65535
  m_characterSpacing: 0
  m_wordSpacing: 0
  m_lineSpacing: 0
  m_lineSpacingMax: 0
  m_paragraphSpacing: 0
  m_charWidthMaxAdj: 0
  m_enableWordWrapping: 1
  m_wordWrappingRatios: 0.4
  m_overflowMode: 0
  m_linkedTextComponent: {fileID: 0}
  parentLinkedComponent: {fileID: 0}
  m_enableKerning: 1
  m_enableExtraPadding: 0
  checkPaddingRequired: 0
  m_isRichText: 1
  m_parseCtrlCharacters: 1
  m_isOrthographic: 1
  m_isCullingEnabled: 0
  m_horizontalMapping: 0
  m_verticalMapping: 0
  m_uvLineOffset: 0
  m_geometrySortingOrder: 0
  m_IsTextObjectScaleStatic: 0
  m_VertexBufferAutoSizeReduction: 1
  m_useMaxVisibleDescender: 1
  m_pageToDisplay: 1
  m_margin: {x: 0, y: 0, z: 0, w: 0}
  m_isUsingLegacyAnimationComponent: 0
  m_isVolumetricText: 0
  m_hasFontAssetChanged: 0
  m_baseMaterial: {fileID: 0}
  m_maskOffset: {x: 0, y: 0, z: 0, w: 0}
--- !u!1 &2576556376710765410
GameObject:
  m_ObjectHideFlags: 0
  m_CorrespondingSourceObject: {fileID: 0}
  m_PrefabInstance: {fileID: 0}
  m_PrefabAsset: {fileID: 0}
  serializedVersion: 6
  m_Component:
  - component: {fileID: 2902715008379455440}
  - component: {fileID: 1398877204528583075}
  - component: {fileID: 66076360421269075}
  m_Layer: 5
  m_Name: Handle
  m_TagString: Untagged
  m_Icon: {fileID: 0}
  m_NavMeshLayer: 0
  m_StaticEditorFlags: 0
  m_IsActive: 1
--- !u!224 &2902715008379455440
RectTransform:
  m_ObjectHideFlags: 0
  m_CorrespondingSourceObject: {fileID: 0}
  m_PrefabInstance: {fileID: 0}
  m_PrefabAsset: {fileID: 0}
  m_GameObject: {fileID: 2576556376710765410}
  m_LocalRotation: {x: -0, y: -0, z: -0, w: 1}
  m_LocalPosition: {x: 0, y: 0, z: 0}
  m_LocalScale: {x: 1, y: 1, z: 1}
  m_Children: []
  m_Father: {fileID: 1843395104949909594}
  m_RootOrder: 0
  m_LocalEulerAnglesHint: {x: 0, y: 0, z: 0}
  m_AnchorMin: {x: 0, y: 0}
  m_AnchorMax: {x: 0, y: 0}
  m_AnchoredPosition: {x: 0, y: -0.00018310547}
  m_SizeDelta: {x: 20, y: 20}
  m_Pivot: {x: 0.5, y: 0.5}
--- !u!222 &1398877204528583075
CanvasRenderer:
  m_ObjectHideFlags: 0
  m_CorrespondingSourceObject: {fileID: 0}
  m_PrefabInstance: {fileID: 0}
  m_PrefabAsset: {fileID: 0}
  m_GameObject: {fileID: 2576556376710765410}
  m_CullTransparentMesh: 1
--- !u!114 &66076360421269075
MonoBehaviour:
  m_ObjectHideFlags: 0
  m_CorrespondingSourceObject: {fileID: 0}
  m_PrefabInstance: {fileID: 0}
  m_PrefabAsset: {fileID: 0}
  m_GameObject: {fileID: 2576556376710765410}
  m_Enabled: 1
  m_EditorHideFlags: 0
  m_Script: {fileID: 11500000, guid: fe87c0e1cc204ed48ad3b37840f39efc, type: 3}
  m_Name: 
  m_EditorClassIdentifier: 
  m_Material: {fileID: 0}
  m_Color: {r: 1, g: 1, b: 1, a: 1}
  m_RaycastTarget: 1
  m_RaycastPadding: {x: 0, y: 0, z: 0, w: 0}
  m_Maskable: 1
  m_OnCullStateChanged:
    m_PersistentCalls:
      m_Calls: []
  m_Sprite: {fileID: 10905, guid: 0000000000000000f000000000000000, type: 0}
  m_Type: 1
  m_PreserveAspect: 0
  m_FillCenter: 1
  m_FillMethod: 4
  m_FillAmount: 1
  m_FillClockwise: 1
  m_FillOrigin: 0
  m_UseSpriteMesh: 0
  m_PixelsPerUnitMultiplier: 1
--- !u!1 &3724444898306361848
GameObject:
  m_ObjectHideFlags: 0
  m_CorrespondingSourceObject: {fileID: 0}
  m_PrefabInstance: {fileID: 0}
  m_PrefabAsset: {fileID: 0}
  serializedVersion: 6
  m_Component:
  - component: {fileID: 859102466450458273}
  m_Layer: 5
  m_Name: Content
  m_TagString: Untagged
  m_Icon: {fileID: 0}
  m_NavMeshLayer: 0
  m_StaticEditorFlags: 0
  m_IsActive: 1
--- !u!224 &859102466450458273
RectTransform:
  m_ObjectHideFlags: 0
  m_CorrespondingSourceObject: {fileID: 0}
  m_PrefabInstance: {fileID: 0}
  m_PrefabAsset: {fileID: 0}
  m_GameObject: {fileID: 3724444898306361848}
  m_LocalRotation: {x: -0, y: -0, z: -0, w: 1}
  m_LocalPosition: {x: 0, y: 0, z: 0}
  m_LocalScale: {x: 1, y: 1, z: 1}
  m_Children:
  - {fileID: 8759835991891994097}
  m_Father: {fileID: 2662582914090768588}
  m_RootOrder: 0
  m_LocalEulerAnglesHint: {x: 0, y: 0, z: 0}
  m_AnchorMin: {x: 0, y: 1}
  m_AnchorMax: {x: 1, y: 1}
  m_AnchoredPosition: {x: 0, y: -0.000019073486}
  m_SizeDelta: {x: 0, y: 55}
  m_Pivot: {x: 0.5, y: 1}
--- !u!1 &4533681259062375609
GameObject:
  m_ObjectHideFlags: 0
  m_CorrespondingSourceObject: {fileID: 0}
  m_PrefabInstance: {fileID: 0}
  m_PrefabAsset: {fileID: 0}
  serializedVersion: 6
  m_Component:
  - component: {fileID: 1843395104949909594}
  m_Layer: 5
  m_Name: Sliding Area
  m_TagString: Untagged
  m_Icon: {fileID: 0}
  m_NavMeshLayer: 0
  m_StaticEditorFlags: 0
  m_IsActive: 1
--- !u!224 &1843395104949909594
RectTransform:
  m_ObjectHideFlags: 0
  m_CorrespondingSourceObject: {fileID: 0}
  m_PrefabInstance: {fileID: 0}
  m_PrefabAsset: {fileID: 0}
  m_GameObject: {fileID: 4533681259062375609}
  m_LocalRotation: {x: -0, y: -0, z: -0, w: 1}
  m_LocalPosition: {x: 0, y: 0, z: 0}
  m_LocalScale: {x: 1, y: 1, z: 1}
  m_Children:
  - {fileID: 2902715008379455440}
  m_Father: {fileID: 1558375289618882283}
  m_RootOrder: 0
  m_LocalEulerAnglesHint: {x: 0, y: 0, z: 0}
  m_AnchorMin: {x: 0, y: 0}
  m_AnchorMax: {x: 1, y: 1}
  m_AnchoredPosition: {x: 0, y: 0.000061035156}
  m_SizeDelta: {x: -20, y: -20}
  m_Pivot: {x: 0.5, y: 0.5}
--- !u!1 &4558071424528389711
GameObject:
  m_ObjectHideFlags: 0
  m_CorrespondingSourceObject: {fileID: 0}
  m_PrefabInstance: {fileID: 0}
  m_PrefabAsset: {fileID: 0}
  serializedVersion: 6
  m_Component:
  - component: {fileID: 4397277975712710587}
  - component: {fileID: 6547566083960420435}
  - component: {fileID: 4538059425027875203}
  m_Layer: 0
  m_Name: Sub Text (TMP)
  m_TagString: Untagged
  m_Icon: {fileID: 0}
  m_NavMeshLayer: 0
  m_StaticEditorFlags: 0
  m_IsActive: 1
--- !u!224 &4397277975712710587
RectTransform:
  m_ObjectHideFlags: 0
  m_CorrespondingSourceObject: {fileID: 0}
  m_PrefabInstance: {fileID: 0}
  m_PrefabAsset: {fileID: 0}
  m_GameObject: {fileID: 4558071424528389711}
  m_LocalRotation: {x: -0, y: -0, z: -0, w: 1}
  m_LocalPosition: {x: 0, y: 0, z: 0}
  m_LocalScale: {x: 1, y: 1, z: 1}
  m_Children: []
  m_Father: {fileID: 6702871171647363811}
  m_RootOrder: 3
  m_LocalEulerAnglesHint: {x: 0, y: 0, z: 0}
  m_AnchorMin: {x: 0.5, y: 0.37500003}
  m_AnchorMax: {x: 0.5, y: 0.65900004}
  m_AnchoredPosition: {x: 23.330101, y: 0}
  m_SizeDelta: {x: 685.397, y: 1.9000015}
  m_Pivot: {x: 0.5, y: 1}
--- !u!222 &6547566083960420435
CanvasRenderer:
  m_ObjectHideFlags: 0
  m_CorrespondingSourceObject: {fileID: 0}
  m_PrefabInstance: {fileID: 0}
  m_PrefabAsset: {fileID: 0}
  m_GameObject: {fileID: 4558071424528389711}
  m_CullTransparentMesh: 1
--- !u!114 &4538059425027875203
MonoBehaviour:
  m_ObjectHideFlags: 0
  m_CorrespondingSourceObject: {fileID: 0}
  m_PrefabInstance: {fileID: 0}
  m_PrefabAsset: {fileID: 0}
  m_GameObject: {fileID: 4558071424528389711}
  m_Enabled: 1
  m_EditorHideFlags: 0
  m_Script: {fileID: 11500000, guid: f4688fdb7df04437aeb418b961361dc5, type: 3}
  m_Name: 
  m_EditorClassIdentifier: 
  m_Material: {fileID: 0}
  m_Color: {r: 1, g: 1, b: 1, a: 1}
  m_RaycastTarget: 1
  m_RaycastPadding: {x: 0, y: 0, z: 0, w: 0}
  m_Maskable: 1
  m_OnCullStateChanged:
    m_PersistentCalls:
      m_Calls: []
  m_text: Sub Text
  m_isRightToLeft: 0
  m_fontAsset: {fileID: 11400000, guid: 9641ce046d2227445b9684161a165f68, type: 2}
  m_sharedMaterial: {fileID: -4106257185398102161, guid: 9641ce046d2227445b9684161a165f68, type: 2}
  m_fontSharedMaterials: []
  m_fontMaterial: {fileID: 0}
  m_fontMaterials: []
  m_fontColor32:
    serializedVersion: 2
    rgba: 4294967295
  m_fontColor: {r: 1, g: 1, b: 1, a: 1}
  m_enableVertexGradient: 1
  m_colorMode: 0
  m_fontColorGradient:
    topLeft: {r: 1, g: 0.8458858, b: 0.17254901, a: 1}
    topRight: {r: 1, g: 0.8458858, b: 0.17254901, a: 1}
    bottomLeft: {r: 1, g: 0.8458858, b: 0.17254901, a: 1}
    bottomRight: {r: 1, g: 0.8458858, b: 0.17254901, a: 1}
  m_fontColorGradientPreset: {fileID: 0}
  m_spriteAsset: {fileID: 0}
  m_tintAllSprites: 0
  m_StyleSheet: {fileID: 0}
  m_TextStyleHashCode: -1183493901
  m_overrideHtmlColors: 0
  m_faceColor:
    serializedVersion: 2
    rgba: 4294967295
  m_fontSize: 40
  m_fontSizeBase: 32
  m_fontWeight: 400
  m_enableAutoSizing: 1
  m_fontSizeMin: 18
  m_fontSizeMax: 40
  m_fontStyle: 0
  m_HorizontalAlignment: 2
  m_VerticalAlignment: 512
  m_textAlignment: 65535
  m_characterSpacing: 0
  m_wordSpacing: 0
  m_lineSpacing: 0
  m_lineSpacingMax: 0
  m_paragraphSpacing: 0
  m_charWidthMaxAdj: 0
  m_enableWordWrapping: 1
  m_wordWrappingRatios: 0.4
  m_overflowMode: 0
  m_linkedTextComponent: {fileID: 0}
  parentLinkedComponent: {fileID: 0}
  m_enableKerning: 1
  m_enableExtraPadding: 0
  checkPaddingRequired: 0
  m_isRichText: 1
  m_parseCtrlCharacters: 1
  m_isOrthographic: 1
  m_isCullingEnabled: 0
  m_horizontalMapping: 0
  m_verticalMapping: 0
  m_uvLineOffset: 0
  m_geometrySortingOrder: 0
  m_IsTextObjectScaleStatic: 0
  m_VertexBufferAutoSizeReduction: 1
  m_useMaxVisibleDescender: 1
  m_pageToDisplay: 1
  m_margin: {x: 0, y: 0, z: 0, w: 0}
  m_isUsingLegacyAnimationComponent: 0
  m_isVolumetricText: 0
  m_hasFontAssetChanged: 0
  m_baseMaterial: {fileID: 0}
  m_maskOffset: {x: 0, y: 0, z: 0, w: 0}
--- !u!1 &4806585289145567287
GameObject:
  m_ObjectHideFlags: 0
  m_CorrespondingSourceObject: {fileID: 0}
  m_PrefabInstance: {fileID: 0}
  m_PrefabAsset: {fileID: 0}
  serializedVersion: 6
  m_Component:
  - component: {fileID: 4279823075853654326}
  - component: {fileID: 1751204743622399521}
  - component: {fileID: 4363057776718303264}
  - component: {fileID: 562483524736970639}
  m_Layer: 5
  m_Name: Cancel Button
  m_TagString: Untagged
  m_Icon: {fileID: 0}
  m_NavMeshLayer: 0
  m_StaticEditorFlags: 0
  m_IsActive: 1
--- !u!224 &4279823075853654326
RectTransform:
  m_ObjectHideFlags: 0
  m_CorrespondingSourceObject: {fileID: 0}
  m_PrefabInstance: {fileID: 0}
  m_PrefabAsset: {fileID: 0}
  m_GameObject: {fileID: 4806585289145567287}
  m_LocalRotation: {x: 0, y: 0, z: 0, w: 1}
  m_LocalPosition: {x: 0, y: 0, z: -3}
  m_LocalScale: {x: 1, y: 1, z: 1}
  m_Children: []
  m_Father: {fileID: 6702871171647363811}
  m_RootOrder: 9
  m_LocalEulerAnglesHint: {x: 0, y: 0, z: 0}
  m_AnchorMin: {x: 1, y: 1}
  m_AnchorMax: {x: 1, y: 1}
  m_AnchoredPosition: {x: 10, y: 10}
  m_SizeDelta: {x: 100, y: 100}
  m_Pivot: {x: 1, y: 1}
--- !u!222 &1751204743622399521
CanvasRenderer:
  m_ObjectHideFlags: 0
  m_CorrespondingSourceObject: {fileID: 0}
  m_PrefabInstance: {fileID: 0}
  m_PrefabAsset: {fileID: 0}
  m_GameObject: {fileID: 4806585289145567287}
  m_CullTransparentMesh: 1
--- !u!114 &4363057776718303264
MonoBehaviour:
  m_ObjectHideFlags: 0
  m_CorrespondingSourceObject: {fileID: 0}
  m_PrefabInstance: {fileID: 0}
  m_PrefabAsset: {fileID: 0}
  m_GameObject: {fileID: 4806585289145567287}
  m_Enabled: 1
  m_EditorHideFlags: 0
  m_Script: {fileID: 11500000, guid: fe87c0e1cc204ed48ad3b37840f39efc, type: 3}
  m_Name: 
  m_EditorClassIdentifier: 
  m_Material: {fileID: 0}
  m_Color: {r: 1, g: 1, b: 1, a: 1}
  m_RaycastTarget: 1
  m_RaycastPadding: {x: 0, y: 0, z: 0, w: 0}
  m_Maskable: 1
  m_OnCullStateChanged:
    m_PersistentCalls:
      m_Calls: []
  m_Sprite: {fileID: 21300000, guid: 60ca69669387e034393c7f486bf3ae19, type: 3}
  m_Type: 0
  m_PreserveAspect: 0
  m_FillCenter: 1
  m_FillMethod: 4
  m_FillAmount: 1
  m_FillClockwise: 1
  m_FillOrigin: 0
  m_UseSpriteMesh: 0
  m_PixelsPerUnitMultiplier: 1
--- !u!114 &562483524736970639
MonoBehaviour:
  m_ObjectHideFlags: 0
  m_CorrespondingSourceObject: {fileID: 0}
  m_PrefabInstance: {fileID: 0}
  m_PrefabAsset: {fileID: 0}
  m_GameObject: {fileID: 4806585289145567287}
  m_Enabled: 1
  m_EditorHideFlags: 0
  m_Script: {fileID: 11500000, guid: 4e29b1a8efbd4b44bb3f3716e73f07ff, type: 3}
  m_Name: 
  m_EditorClassIdentifier: 
  m_Navigation:
    m_Mode: 3
    m_WrapAround: 0
    m_SelectOnUp: {fileID: 0}
    m_SelectOnDown: {fileID: 0}
    m_SelectOnLeft: {fileID: 0}
    m_SelectOnRight: {fileID: 0}
  m_Transition: 1
  m_Colors:
    m_NormalColor: {r: 1, g: 1, b: 1, a: 1}
    m_HighlightedColor: {r: 0.9607843, g: 0.9607843, b: 0.9607843, a: 1}
    m_PressedColor: {r: 0.78431374, g: 0.78431374, b: 0.78431374, a: 1}
    m_SelectedColor: {r: 0.9607843, g: 0.9607843, b: 0.9607843, a: 1}
    m_DisabledColor: {r: 0.78431374, g: 0.78431374, b: 0.78431374, a: 0.5019608}
    m_ColorMultiplier: 1
    m_FadeDuration: 0.1
  m_SpriteState:
    m_HighlightedSprite: {fileID: 0}
    m_PressedSprite: {fileID: 0}
    m_SelectedSprite: {fileID: 0}
    m_DisabledSprite: {fileID: 0}
  m_AnimationTriggers:
    m_NormalTrigger: Normal
    m_HighlightedTrigger: Highlighted
    m_PressedTrigger: Pressed
    m_SelectedTrigger: Selected
    m_DisabledTrigger: Disabled
  m_Interactable: 1
  m_TargetGraphic: {fileID: 4363057776718303264}
  m_OnClick:
    m_PersistentCalls:
      m_Calls:
      - m_Target: {fileID: 6702871171647363808}
        m_TargetAssemblyTypeName: UnityEngine.GameObject, UnityEngine
        m_MethodName: SetActive
        m_Mode: 6
        m_Arguments:
          m_ObjectArgument: {fileID: 0}
          m_ObjectArgumentAssemblyTypeName: UnityEngine.Object, UnityEngine
          m_IntArgument: 0
          m_FloatArgument: 0
          m_StringArgument: 
          m_BoolArgument: 0
        m_CallState: 2
--- !u!1 &4820442592320572414
GameObject:
  m_ObjectHideFlags: 0
  m_CorrespondingSourceObject: {fileID: 0}
  m_PrefabInstance: {fileID: 0}
  m_PrefabAsset: {fileID: 0}
  serializedVersion: 6
  m_Component:
  - component: {fileID: 1717311598649992548}
  - component: {fileID: 3534606640642391655}
  - component: {fileID: 810012764482265495}
  m_Layer: 5
  m_Name: Item Label
  m_TagString: Untagged
  m_Icon: {fileID: 0}
  m_NavMeshLayer: 0
  m_StaticEditorFlags: 0
  m_IsActive: 1
--- !u!224 &1717311598649992548
RectTransform:
  m_ObjectHideFlags: 0
  m_CorrespondingSourceObject: {fileID: 0}
  m_PrefabInstance: {fileID: 0}
  m_PrefabAsset: {fileID: 0}
  m_GameObject: {fileID: 4820442592320572414}
  m_LocalRotation: {x: -0, y: -0, z: -0, w: 1}
  m_LocalPosition: {x: 0, y: 0, z: 0}
  m_LocalScale: {x: 1, y: 1, z: 1}
  m_Children: []
  m_Father: {fileID: 8759835991891994097}
  m_RootOrder: 2
  m_LocalEulerAnglesHint: {x: 0, y: 0, z: 0}
  m_AnchorMin: {x: 0, y: 0}
  m_AnchorMax: {x: 1, y: 1}
  m_AnchoredPosition: {x: 5, y: 2}
  m_SizeDelta: {x: -30, y: -8}
  m_Pivot: {x: 0.5, y: 0.5}
--- !u!222 &3534606640642391655
CanvasRenderer:
  m_ObjectHideFlags: 0
  m_CorrespondingSourceObject: {fileID: 0}
  m_PrefabInstance: {fileID: 0}
  m_PrefabAsset: {fileID: 0}
  m_GameObject: {fileID: 4820442592320572414}
  m_CullTransparentMesh: 1
--- !u!114 &810012764482265495
MonoBehaviour:
  m_ObjectHideFlags: 0
  m_CorrespondingSourceObject: {fileID: 0}
  m_PrefabInstance: {fileID: 0}
  m_PrefabAsset: {fileID: 0}
  m_GameObject: {fileID: 4820442592320572414}
  m_Enabled: 1
  m_EditorHideFlags: 0
  m_Script: {fileID: 11500000, guid: 5f7201a12d95ffc409449d95f23cf332, type: 3}
  m_Name: 
  m_EditorClassIdentifier: 
  m_Material: {fileID: 0}
  m_Color: {r: 0.92156863, g: 0.81960785, b: 0.24705882, a: 1}
  m_RaycastTarget: 1
  m_RaycastPadding: {x: 0, y: 0, z: 0, w: 0}
  m_Maskable: 1
  m_OnCullStateChanged:
    m_PersistentCalls:
      m_Calls: []
  m_FontData:
    m_Font: {fileID: 10102, guid: 0000000000000000e000000000000000, type: 0}
    m_FontSize: 28
    m_FontStyle: 1
    m_BestFit: 0
    m_MinSize: 3
    m_MaxSize: 40
    m_Alignment: 7
    m_AlignByGeometry: 0
    m_RichText: 1
    m_HorizontalOverflow: 0
    m_VerticalOverflow: 0
    m_LineSpacing: 1
  m_Text: Option A
--- !u!1 &5324548528590081635
GameObject:
  m_ObjectHideFlags: 0
  m_CorrespondingSourceObject: {fileID: 0}
  m_PrefabInstance: {fileID: 0}
  m_PrefabAsset: {fileID: 0}
  serializedVersion: 6
  m_Component:
  - component: {fileID: 95625604001777368}
  - component: {fileID: 16196062183153545}
  - component: {fileID: 700067560899704788}
  m_Layer: 5
  m_Name: Arrow
  m_TagString: Untagged
  m_Icon: {fileID: 0}
  m_NavMeshLayer: 0
  m_StaticEditorFlags: 0
  m_IsActive: 1
--- !u!224 &95625604001777368
RectTransform:
  m_ObjectHideFlags: 0
  m_CorrespondingSourceObject: {fileID: 0}
  m_PrefabInstance: {fileID: 0}
  m_PrefabAsset: {fileID: 0}
  m_GameObject: {fileID: 5324548528590081635}
  m_LocalRotation: {x: -0, y: -0, z: -0, w: 1}
  m_LocalPosition: {x: 0, y: 0, z: 0}
  m_LocalScale: {x: 2, y: 2, z: 2}
  m_Children: []
  m_Father: {fileID: 6659754052889446194}
  m_RootOrder: 1
  m_LocalEulerAnglesHint: {x: 0, y: 0, z: 0}
  m_AnchorMin: {x: 1, y: 0.5}
  m_AnchorMax: {x: 1, y: 0.5}
  m_AnchoredPosition: {x: -32.7, y: 0}
  m_SizeDelta: {x: 20, y: 20}
  m_Pivot: {x: 0.5, y: 0.5}
--- !u!222 &16196062183153545
CanvasRenderer:
  m_ObjectHideFlags: 0
  m_CorrespondingSourceObject: {fileID: 0}
  m_PrefabInstance: {fileID: 0}
  m_PrefabAsset: {fileID: 0}
  m_GameObject: {fileID: 5324548528590081635}
  m_CullTransparentMesh: 1
--- !u!114 &700067560899704788
MonoBehaviour:
  m_ObjectHideFlags: 0
  m_CorrespondingSourceObject: {fileID: 0}
  m_PrefabInstance: {fileID: 0}
  m_PrefabAsset: {fileID: 0}
  m_GameObject: {fileID: 5324548528590081635}
  m_Enabled: 1
  m_EditorHideFlags: 0
  m_Script: {fileID: 11500000, guid: fe87c0e1cc204ed48ad3b37840f39efc, type: 3}
  m_Name: 
  m_EditorClassIdentifier: 
  m_Material: {fileID: 0}
  m_Color: {r: 1, g: 0.5754001, b: 0, a: 1}
  m_RaycastTarget: 1
  m_RaycastPadding: {x: 0, y: 0, z: 0, w: 0}
  m_Maskable: 1
  m_OnCullStateChanged:
    m_PersistentCalls:
      m_Calls: []
  m_Sprite: {fileID: 10915, guid: 0000000000000000f000000000000000, type: 0}
  m_Type: 0
  m_PreserveAspect: 0
  m_FillCenter: 1
  m_FillMethod: 4
  m_FillAmount: 1
  m_FillClockwise: 1
  m_FillOrigin: 0
  m_UseSpriteMesh: 0
  m_PixelsPerUnitMultiplier: 1
--- !u!1 &6692457303798354554
GameObject:
  m_ObjectHideFlags: 0
  m_CorrespondingSourceObject: {fileID: 0}
  m_PrefabInstance: {fileID: 0}
  m_PrefabAsset: {fileID: 0}
  serializedVersion: 6
  m_Component:
  - component: {fileID: 2662582914090768588}
  - component: {fileID: 8416018376783635902}
  - component: {fileID: 1494604453918780790}
  - component: {fileID: 3047118719636422262}
  m_Layer: 5
  m_Name: Viewport
  m_TagString: Untagged
  m_Icon: {fileID: 0}
  m_NavMeshLayer: 0
  m_StaticEditorFlags: 0
  m_IsActive: 1
--- !u!224 &2662582914090768588
RectTransform:
  m_ObjectHideFlags: 0
  m_CorrespondingSourceObject: {fileID: 0}
  m_PrefabInstance: {fileID: 0}
  m_PrefabAsset: {fileID: 0}
  m_GameObject: {fileID: 6692457303798354554}
  m_LocalRotation: {x: -0, y: -0, z: -0, w: 1}
  m_LocalPosition: {x: 0, y: 0, z: 0}
  m_LocalScale: {x: 1, y: 1, z: 1}
  m_Children:
  - {fileID: 859102466450458273}
  m_Father: {fileID: 6428154533539292504}
  m_RootOrder: 0
  m_LocalEulerAnglesHint: {x: 0, y: 0, z: 0}
  m_AnchorMin: {x: 0, y: 0}
  m_AnchorMax: {x: 0, y: 0}
  m_AnchoredPosition: {x: 0, y: 0}
  m_SizeDelta: {x: -20, y: 0}
  m_Pivot: {x: 0, y: 1}
--- !u!222 &8416018376783635902
CanvasRenderer:
  m_ObjectHideFlags: 0
  m_CorrespondingSourceObject: {fileID: 0}
  m_PrefabInstance: {fileID: 0}
  m_PrefabAsset: {fileID: 0}
  m_GameObject: {fileID: 6692457303798354554}
  m_CullTransparentMesh: 1
--- !u!114 &1494604453918780790
MonoBehaviour:
  m_ObjectHideFlags: 0
  m_CorrespondingSourceObject: {fileID: 0}
  m_PrefabInstance: {fileID: 0}
  m_PrefabAsset: {fileID: 0}
  m_GameObject: {fileID: 6692457303798354554}
  m_Enabled: 1
  m_EditorHideFlags: 0
  m_Script: {fileID: 11500000, guid: fe87c0e1cc204ed48ad3b37840f39efc, type: 3}
  m_Name: 
  m_EditorClassIdentifier: 
  m_Material: {fileID: 0}
  m_Color: {r: 1, g: 1, b: 1, a: 1}
  m_RaycastTarget: 1
  m_RaycastPadding: {x: 0, y: 0, z: 0, w: 0}
  m_Maskable: 1
  m_OnCullStateChanged:
    m_PersistentCalls:
      m_Calls: []
  m_Sprite: {fileID: 10917, guid: 0000000000000000f000000000000000, type: 0}
  m_Type: 1
  m_PreserveAspect: 0
  m_FillCenter: 1
  m_FillMethod: 4
  m_FillAmount: 1
  m_FillClockwise: 1
  m_FillOrigin: 0
  m_UseSpriteMesh: 0
  m_PixelsPerUnitMultiplier: 1
--- !u!114 &3047118719636422262
MonoBehaviour:
  m_ObjectHideFlags: 0
  m_CorrespondingSourceObject: {fileID: 0}
  m_PrefabInstance: {fileID: 0}
  m_PrefabAsset: {fileID: 0}
  m_GameObject: {fileID: 6692457303798354554}
  m_Enabled: 1
  m_EditorHideFlags: 0
  m_Script: {fileID: 11500000, guid: 31a19414c41e5ae4aae2af33fee712f6, type: 3}
  m_Name: 
  m_EditorClassIdentifier: 
  m_ShowMaskGraphic: 0
--- !u!1 &6702871171647363808
GameObject:
  m_ObjectHideFlags: 0
  m_CorrespondingSourceObject: {fileID: 0}
  m_PrefabInstance: {fileID: 0}
  m_PrefabAsset: {fileID: 0}
  serializedVersion: 6
  m_Component:
  - component: {fileID: 6702871171647363811}
  - component: {fileID: 6702871171647363813}
  - component: {fileID: 6702871171647363810}
  - component: {fileID: 2699227445768669173}
  m_Layer: 5
  m_Name: PopupPanel
  m_TagString: Untagged
  m_Icon: {fileID: 0}
  m_NavMeshLayer: 0
  m_StaticEditorFlags: 0
  m_IsActive: 1
--- !u!224 &6702871171647363811
RectTransform:
  m_ObjectHideFlags: 0
  m_CorrespondingSourceObject: {fileID: 0}
  m_PrefabInstance: {fileID: 0}
  m_PrefabAsset: {fileID: 0}
  m_GameObject: {fileID: 6702871171647363808}
  m_LocalRotation: {x: 0, y: 0, z: 0, w: 1}
  m_LocalPosition: {x: 0, y: 0, z: 0}
  m_LocalScale: {x: 1, y: 1, z: 1}
  m_Children:
  - {fileID: 9087685862192593396}
  - {fileID: 6363139614680813028}
  - {fileID: 8016418443893165645}
  - {fileID: 4397277975712710587}
  - {fileID: 6659754052889446194}
  - {fileID: 2254836287538418807}
  - {fileID: 2706160503418871213}
  - {fileID: 3521129445966426109}
  - {fileID: 4392523060882783041}
  - {fileID: 4279823075853654326}
  m_Father: {fileID: 0}
  m_RootOrder: 0
  m_LocalEulerAnglesHint: {x: 0, y: 0, z: 0}
  m_AnchorMin: {x: 0, y: 0}
  m_AnchorMax: {x: 1, y: 1}
  m_AnchoredPosition: {x: 0, y: 0}
  m_SizeDelta: {x: -300, y: -300}
  m_Pivot: {x: 0.5, y: 0.5}
--- !u!222 &6702871171647363813
CanvasRenderer:
  m_ObjectHideFlags: 0
  m_CorrespondingSourceObject: {fileID: 0}
  m_PrefabInstance: {fileID: 0}
  m_PrefabAsset: {fileID: 0}
  m_GameObject: {fileID: 6702871171647363808}
  m_CullTransparentMesh: 1
--- !u!114 &6702871171647363810
MonoBehaviour:
  m_ObjectHideFlags: 0
  m_CorrespondingSourceObject: {fileID: 0}
  m_PrefabInstance: {fileID: 0}
  m_PrefabAsset: {fileID: 0}
  m_GameObject: {fileID: 6702871171647363808}
  m_Enabled: 1
  m_EditorHideFlags: 0
  m_Script: {fileID: 11500000, guid: fe87c0e1cc204ed48ad3b37840f39efc, type: 3}
  m_Name: 
  m_EditorClassIdentifier: 
  m_Material: {fileID: 0}
  m_Color: {r: 1, g: 1, b: 1, a: 1}
  m_RaycastTarget: 1
  m_RaycastPadding: {x: 0, y: 0, z: 0, w: 0}
  m_Maskable: 1
  m_OnCullStateChanged:
    m_PersistentCalls:
      m_Calls: []
  m_Sprite: {fileID: 21300000, guid: 222f76e9081efb6428be38c0e10f7bde, type: 3}
  m_Type: 0
  m_PreserveAspect: 0
  m_FillCenter: 1
  m_FillMethod: 4
  m_FillAmount: 1
  m_FillClockwise: 1
  m_FillOrigin: 0
  m_UseSpriteMesh: 0
  m_PixelsPerUnitMultiplier: 1
--- !u!114 &2699227445768669173
MonoBehaviour:
  m_ObjectHideFlags: 0
  m_CorrespondingSourceObject: {fileID: 0}
  m_PrefabInstance: {fileID: 0}
  m_PrefabAsset: {fileID: 0}
  m_GameObject: {fileID: 6702871171647363808}
  m_Enabled: 1
  m_EditorHideFlags: 0
  m_Script: {fileID: 11500000, guid: b247bc798e114a642aaf1ba2a3fbd936, type: 3}
  m_Name: 
  m_EditorClassIdentifier: 
  m_TitleText: {fileID: 4016675391267670210}
  m_MainText: {fileID: 5444935306198590166}
  m_SubText: {fileID: 4538059425027875203}
  m_ReconnectingImage: {fileID: 8861405945138489867}
  m_InputField: {fileID: 3390070430270844082}
  m_InputFieldPlaceholderText: {fileID: 7725811636295053124}
  m_PortInputField: {fileID: 1086460939974644440}
  m_ConfirmationButton: {fileID: 6793055150678174106}
  m_ConfirmationText: {fileID: 6249884913440892935}
  m_CancelButton: {fileID: 562483524736970639}
  m_NameDisplay: {fileID: 5969994396107504951}
  m_OnlineModeDropdown: {fileID: 203319813466524823}
--- !u!1 &6909543335581182716
GameObject:
  m_ObjectHideFlags: 0
  m_CorrespondingSourceObject: {fileID: 0}
  m_PrefabInstance: {fileID: 0}
  m_PrefabAsset: {fileID: 0}
  serializedVersion: 6
  m_Component:
  - component: {fileID: 3995368619530485341}
  - component: {fileID: 1437297789190830641}
  - component: {fileID: 5030219918351354159}
  m_Layer: 5
  m_Name: InputText
  m_TagString: Untagged
  m_Icon: {fileID: 0}
  m_NavMeshLayer: 0
  m_StaticEditorFlags: 0
  m_IsActive: 1
--- !u!224 &3995368619530485341
RectTransform:
  m_ObjectHideFlags: 0
  m_CorrespondingSourceObject: {fileID: 0}
  m_PrefabInstance: {fileID: 0}
  m_PrefabAsset: {fileID: 0}
  m_GameObject: {fileID: 6909543335581182716}
  m_LocalRotation: {x: -0, y: -0, z: -0, w: 1}
  m_LocalPosition: {x: 0, y: 0, z: 0}
  m_LocalScale: {x: 1, y: 1, z: 1}
  m_Children: []
  m_Father: {fileID: 2706160503418871213}
  m_RootOrder: 1
  m_LocalEulerAnglesHint: {x: 0, y: 0, z: 0}
  m_AnchorMin: {x: 0, y: 0}
  m_AnchorMax: {x: 1, y: 1}
  m_AnchoredPosition: {x: 0, y: 0}
  m_SizeDelta: {x: -20, y: -20.000002}
  m_Pivot: {x: 0.5, y: 0.5}
--- !u!222 &1437297789190830641
CanvasRenderer:
  m_ObjectHideFlags: 0
  m_CorrespondingSourceObject: {fileID: 0}
  m_PrefabInstance: {fileID: 0}
  m_PrefabAsset: {fileID: 0}
  m_GameObject: {fileID: 6909543335581182716}
  m_CullTransparentMesh: 1
--- !u!114 &5030219918351354159
MonoBehaviour:
  m_ObjectHideFlags: 0
  m_CorrespondingSourceObject: {fileID: 0}
  m_PrefabInstance: {fileID: 0}
  m_PrefabAsset: {fileID: 0}
  m_GameObject: {fileID: 6909543335581182716}
  m_Enabled: 1
  m_EditorHideFlags: 0
  m_Script: {fileID: 11500000, guid: 5f7201a12d95ffc409449d95f23cf332, type: 3}
  m_Name: 
  m_EditorClassIdentifier: 
  m_Material: {fileID: 0}
  m_Color: {r: 0.9215687, g: 0.8196079, b: 0.24705884, a: 1}
  m_RaycastTarget: 1
  m_RaycastPadding: {x: 0, y: 0, z: 0, w: 0}
  m_Maskable: 1
  m_OnCullStateChanged:
    m_PersistentCalls:
      m_Calls: []
  m_FontData:
    m_Font: {fileID: 10102, guid: 0000000000000000e000000000000000, type: 0}
    m_FontSize: 50
    m_FontStyle: 1
    m_BestFit: 1
    m_MinSize: 0
    m_MaxSize: 50
    m_Alignment: 4
    m_AlignByGeometry: 0
    m_RichText: 0
    m_HorizontalOverflow: 1
    m_VerticalOverflow: 0
    m_LineSpacing: 1
  m_Text: 
--- !u!1 &6953157192866993146
GameObject:
  m_ObjectHideFlags: 0
  m_CorrespondingSourceObject: {fileID: 0}
  m_PrefabInstance: {fileID: 0}
  m_PrefabAsset: {fileID: 0}
  serializedVersion: 6
  m_Component:
  - component: {fileID: 2254836287538418807}
  - component: {fileID: 4401179467636351219}
  - component: {fileID: 70834888571919216}
  - component: {fileID: 3390070430270844082}
  m_Layer: 5
  m_Name: InputField
  m_TagString: Untagged
  m_Icon: {fileID: 0}
  m_NavMeshLayer: 0
  m_StaticEditorFlags: 0
  m_IsActive: 1
--- !u!224 &2254836287538418807
RectTransform:
  m_ObjectHideFlags: 0
  m_CorrespondingSourceObject: {fileID: 0}
  m_PrefabInstance: {fileID: 0}
  m_PrefabAsset: {fileID: 0}
  m_GameObject: {fileID: 6953157192866993146}
  m_LocalRotation: {x: -0, y: -0, z: -0, w: 1}
  m_LocalPosition: {x: 0, y: 0, z: 0}
  m_LocalScale: {x: 1, y: 1, z: 1}
  m_Children:
  - {fileID: 1515408629337920240}
  - {fileID: 2469714255324754692}
  m_Father: {fileID: 6702871171647363811}
  m_RootOrder: 5
  m_LocalEulerAnglesHint: {x: 0, y: 0, z: 0}
  m_AnchorMin: {x: 0.5, y: 0.5}
  m_AnchorMax: {x: 0.5, y: 0.5}
  m_AnchoredPosition: {x: 31.2, y: 25.47203}
  m_SizeDelta: {x: 440.6335, y: 95.1}
  m_Pivot: {x: 0.5, y: 1}
--- !u!222 &4401179467636351219
CanvasRenderer:
  m_ObjectHideFlags: 0
  m_CorrespondingSourceObject: {fileID: 0}
  m_PrefabInstance: {fileID: 0}
  m_PrefabAsset: {fileID: 0}
  m_GameObject: {fileID: 6953157192866993146}
  m_CullTransparentMesh: 1
--- !u!114 &70834888571919216
MonoBehaviour:
  m_ObjectHideFlags: 0
  m_CorrespondingSourceObject: {fileID: 0}
  m_PrefabInstance: {fileID: 0}
  m_PrefabAsset: {fileID: 0}
  m_GameObject: {fileID: 6953157192866993146}
  m_Enabled: 1
  m_EditorHideFlags: 0
  m_Script: {fileID: 11500000, guid: fe87c0e1cc204ed48ad3b37840f39efc, type: 3}
  m_Name: 
  m_EditorClassIdentifier: 
  m_Material: {fileID: 0}
  m_Color: {r: 1, g: 1, b: 1, a: 1}
  m_RaycastTarget: 1
  m_RaycastPadding: {x: 0, y: 0, z: 0, w: 0}
  m_Maskable: 1
  m_OnCullStateChanged:
    m_PersistentCalls:
      m_Calls: []
  m_Sprite: {fileID: 21300000, guid: 298518cc35452404bbec1592572f23eb, type: 3}
  m_Type: 1
  m_PreserveAspect: 0
  m_FillCenter: 1
  m_FillMethod: 4
  m_FillAmount: 1
  m_FillClockwise: 1
  m_FillOrigin: 0
  m_UseSpriteMesh: 0
  m_PixelsPerUnitMultiplier: 1
--- !u!114 &3390070430270844082
MonoBehaviour:
  m_ObjectHideFlags: 0
  m_CorrespondingSourceObject: {fileID: 0}
  m_PrefabInstance: {fileID: 0}
  m_PrefabAsset: {fileID: 0}
  m_GameObject: {fileID: 6953157192866993146}
  m_Enabled: 1
  m_EditorHideFlags: 0
  m_Script: {fileID: 11500000, guid: d199490a83bb2b844b9695cbf13b01ef, type: 3}
  m_Name: 
  m_EditorClassIdentifier: 
  m_Navigation:
    m_Mode: 3
    m_WrapAround: 0
    m_SelectOnUp: {fileID: 0}
    m_SelectOnDown: {fileID: 0}
    m_SelectOnLeft: {fileID: 0}
    m_SelectOnRight: {fileID: 0}
  m_Transition: 1
  m_Colors:
    m_NormalColor: {r: 1, g: 1, b: 1, a: 1}
    m_HighlightedColor: {r: 0.9607843, g: 0.9607843, b: 0.9607843, a: 1}
    m_PressedColor: {r: 0.78431374, g: 0.78431374, b: 0.78431374, a: 1}
    m_SelectedColor: {r: 0.9607843, g: 0.9607843, b: 0.9607843, a: 1}
    m_DisabledColor: {r: 0.78431374, g: 0.78431374, b: 0.78431374, a: 0.5019608}
    m_ColorMultiplier: 1
    m_FadeDuration: 0.1
  m_SpriteState:
    m_HighlightedSprite: {fileID: 0}
    m_PressedSprite: {fileID: 0}
    m_SelectedSprite: {fileID: 0}
    m_DisabledSprite: {fileID: 0}
  m_AnimationTriggers:
    m_NormalTrigger: Normal
    m_HighlightedTrigger: Highlighted
    m_PressedTrigger: Pressed
    m_SelectedTrigger: Selected
    m_DisabledTrigger: Disabled
  m_Interactable: 1
  m_TargetGraphic: {fileID: 70834888571919216}
  m_TextComponent: {fileID: 6121033195233939275}
  m_Placeholder: {fileID: 7725811636295053124}
  m_ContentType: 0
  m_InputType: 0
  m_AsteriskChar: 42
  m_KeyboardType: 0
  m_LineType: 0
  m_HideMobileInput: 0
  m_CharacterValidation: 0
  m_CharacterLimit: 0
  m_OnEndEdit:
    m_PersistentCalls:
      m_Calls: []
  m_OnValueChanged:
    m_PersistentCalls:
      m_Calls: []
  m_CaretColor: {r: 0.19607843, g: 0.19607843, b: 0.19607843, a: 1}
  m_CustomCaretColor: 0
  m_SelectionColor: {r: 0.65882355, g: 0.80784315, b: 1, a: 0.7529412}
  m_Text: 
  m_CaretBlinkRate: 0.85
  m_CaretWidth: 1
  m_ReadOnly: 0
  m_ShouldActivateOnSelect: 1
<<<<<<< HEAD
=======
--- !u!1 &7019167506905954160
GameObject:
  m_ObjectHideFlags: 0
  m_CorrespondingSourceObject: {fileID: 0}
  m_PrefabInstance: {fileID: 0}
  m_PrefabAsset: {fileID: 0}
  serializedVersion: 6
  m_Component:
  - component: {fileID: 3244282122257790102}
  - component: {fileID: 1238173663961889089}
  - component: {fileID: 4548918475643758070}
  m_Layer: 5
  m_Name: Sub Text
  m_TagString: Untagged
  m_Icon: {fileID: 0}
  m_NavMeshLayer: 0
  m_StaticEditorFlags: 0
  m_IsActive: 1
--- !u!224 &3244282122257790102
RectTransform:
  m_ObjectHideFlags: 0
  m_CorrespondingSourceObject: {fileID: 0}
  m_PrefabInstance: {fileID: 0}
  m_PrefabAsset: {fileID: 0}
  m_GameObject: {fileID: 7019167506905954160}
  m_LocalRotation: {x: -0, y: -0, z: -0, w: 1}
  m_LocalPosition: {x: 0, y: 0, z: 0}
  m_LocalScale: {x: 1, y: 1, z: 1}
  m_Children: []
  m_Father: {fileID: 6702871171647363811}
  m_RootOrder: 3
  m_LocalEulerAnglesHint: {x: 0, y: 0, z: 0}
  m_AnchorMin: {x: 0.5, y: 0.37500003}
  m_AnchorMax: {x: 0.5, y: 0.65900004}
  m_AnchoredPosition: {x: 23.330101, y: 0}
  m_SizeDelta: {x: 685.397, y: 1.9000015}
  m_Pivot: {x: 0.5, y: 1}
--- !u!222 &1238173663961889089
CanvasRenderer:
  m_ObjectHideFlags: 0
  m_CorrespondingSourceObject: {fileID: 0}
  m_PrefabInstance: {fileID: 0}
  m_PrefabAsset: {fileID: 0}
  m_GameObject: {fileID: 7019167506905954160}
  m_CullTransparentMesh: 1
--- !u!114 &4548918475643758070
MonoBehaviour:
  m_ObjectHideFlags: 0
  m_CorrespondingSourceObject: {fileID: 0}
  m_PrefabInstance: {fileID: 0}
  m_PrefabAsset: {fileID: 0}
  m_GameObject: {fileID: 7019167506905954160}
  m_Enabled: 1
  m_EditorHideFlags: 0
  m_Script: {fileID: 11500000, guid: 5f7201a12d95ffc409449d95f23cf332, type: 3}
  m_Name: 
  m_EditorClassIdentifier: 
  m_Material: {fileID: 0}
  m_Color: {r: 0.9215687, g: 0.8196079, b: 0.24705884, a: 1}
  m_RaycastTarget: 1
  m_RaycastPadding: {x: 0, y: 0, z: 0, w: 0}
  m_Maskable: 1
  m_OnCullStateChanged:
    m_PersistentCalls:
      m_Calls: []
  m_FontData:
    m_Font: {fileID: 10102, guid: 0000000000000000e000000000000000, type: 0}
    m_FontSize: 40
    m_FontStyle: 3
    m_BestFit: 1
    m_MinSize: 0
    m_MaxSize: 40
    m_Alignment: 4
    m_AlignByGeometry: 0
    m_RichText: 1
    m_HorizontalOverflow: 0
    m_VerticalOverflow: 1
    m_LineSpacing: 1
  m_Text: Sub Text
>>>>>>> a6dde6c3
--- !u!1 &7844480942438631411
GameObject:
  m_ObjectHideFlags: 0
  m_CorrespondingSourceObject: {fileID: 0}
  m_PrefabInstance: {fileID: 0}
  m_PrefabAsset: {fileID: 0}
  serializedVersion: 6
  m_Component:
  - component: {fileID: 2469714255324754692}
  - component: {fileID: 3499041363254022569}
  - component: {fileID: 6121033195233939275}
  m_Layer: 5
  m_Name: InputText
  m_TagString: Untagged
  m_Icon: {fileID: 0}
  m_NavMeshLayer: 0
  m_StaticEditorFlags: 0
  m_IsActive: 1
--- !u!224 &2469714255324754692
RectTransform:
  m_ObjectHideFlags: 0
  m_CorrespondingSourceObject: {fileID: 0}
  m_PrefabInstance: {fileID: 0}
  m_PrefabAsset: {fileID: 0}
  m_GameObject: {fileID: 7844480942438631411}
  m_LocalRotation: {x: -0, y: -0, z: -0, w: 1}
  m_LocalPosition: {x: 0, y: 0, z: 0}
  m_LocalScale: {x: 1, y: 1, z: 1}
  m_Children: []
  m_Father: {fileID: 2254836287538418807}
  m_RootOrder: 1
  m_LocalEulerAnglesHint: {x: 0, y: 0, z: 0}
  m_AnchorMin: {x: 0, y: 0}
  m_AnchorMax: {x: 1, y: 1}
  m_AnchoredPosition: {x: 0, y: 0}
  m_SizeDelta: {x: -20, y: -20.000002}
  m_Pivot: {x: 0.5, y: 0.5}
--- !u!222 &3499041363254022569
CanvasRenderer:
  m_ObjectHideFlags: 0
  m_CorrespondingSourceObject: {fileID: 0}
  m_PrefabInstance: {fileID: 0}
  m_PrefabAsset: {fileID: 0}
  m_GameObject: {fileID: 7844480942438631411}
  m_CullTransparentMesh: 1
--- !u!114 &6121033195233939275
MonoBehaviour:
  m_ObjectHideFlags: 0
  m_CorrespondingSourceObject: {fileID: 0}
  m_PrefabInstance: {fileID: 0}
  m_PrefabAsset: {fileID: 0}
  m_GameObject: {fileID: 7844480942438631411}
  m_Enabled: 1
  m_EditorHideFlags: 0
  m_Script: {fileID: 11500000, guid: 5f7201a12d95ffc409449d95f23cf332, type: 3}
  m_Name: 
  m_EditorClassIdentifier: 
  m_Material: {fileID: 0}
  m_Color: {r: 0.9215687, g: 0.8196079, b: 0.24705884, a: 1}
  m_RaycastTarget: 1
  m_RaycastPadding: {x: 0, y: 0, z: 0, w: 0}
  m_Maskable: 1
  m_OnCullStateChanged:
    m_PersistentCalls:
      m_Calls: []
  m_FontData:
    m_Font: {fileID: 10102, guid: 0000000000000000e000000000000000, type: 0}
    m_FontSize: 50
    m_FontStyle: 1
    m_BestFit: 1
    m_MinSize: 0
    m_MaxSize: 50
    m_Alignment: 4
    m_AlignByGeometry: 0
    m_RichText: 0
    m_HorizontalOverflow: 1
    m_VerticalOverflow: 0
    m_LineSpacing: 1
  m_Text: 
--- !u!1 &8110425685847568985
GameObject:
  m_ObjectHideFlags: 0
  m_CorrespondingSourceObject: {fileID: 0}
  m_PrefabInstance: {fileID: 0}
  m_PrefabAsset: {fileID: 0}
  serializedVersion: 6
  m_Component:
  - component: {fileID: 3338728460263929521}
  - component: {fileID: 7143721061983787379}
  - component: {fileID: 8073906987550332462}
  m_Layer: 5
  m_Name: Label
  m_TagString: Untagged
  m_Icon: {fileID: 0}
  m_NavMeshLayer: 0
  m_StaticEditorFlags: 0
  m_IsActive: 1
--- !u!224 &3338728460263929521
RectTransform:
  m_ObjectHideFlags: 0
  m_CorrespondingSourceObject: {fileID: 0}
  m_PrefabInstance: {fileID: 0}
  m_PrefabAsset: {fileID: 0}
  m_GameObject: {fileID: 8110425685847568985}
  m_LocalRotation: {x: -0, y: -0, z: -0, w: 1}
  m_LocalPosition: {x: 0, y: 0, z: 0}
  m_LocalScale: {x: 1, y: 1, z: 1}
  m_Children: []
  m_Father: {fileID: 6659754052889446194}
  m_RootOrder: 0
  m_LocalEulerAnglesHint: {x: 0, y: 0, z: 0}
  m_AnchorMin: {x: 0, y: 0}
  m_AnchorMax: {x: 1, y: 1}
  m_AnchoredPosition: {x: -7.5, y: -0.5}
  m_SizeDelta: {x: -35, y: -13}
  m_Pivot: {x: 0.5, y: 0.5}
--- !u!222 &7143721061983787379
CanvasRenderer:
  m_ObjectHideFlags: 0
  m_CorrespondingSourceObject: {fileID: 0}
  m_PrefabInstance: {fileID: 0}
  m_PrefabAsset: {fileID: 0}
  m_GameObject: {fileID: 8110425685847568985}
  m_CullTransparentMesh: 1
--- !u!114 &8073906987550332462
MonoBehaviour:
  m_ObjectHideFlags: 0
  m_CorrespondingSourceObject: {fileID: 0}
  m_PrefabInstance: {fileID: 0}
  m_PrefabAsset: {fileID: 0}
  m_GameObject: {fileID: 8110425685847568985}
  m_Enabled: 1
  m_EditorHideFlags: 0
  m_Script: {fileID: 11500000, guid: 5f7201a12d95ffc409449d95f23cf332, type: 3}
  m_Name: 
  m_EditorClassIdentifier: 
  m_Material: {fileID: 0}
  m_Color: {r: 0.92156863, g: 0.81960785, b: 0.24705882, a: 1}
  m_RaycastTarget: 1
  m_RaycastPadding: {x: 0, y: 0, z: 0, w: 0}
  m_Maskable: 1
  m_OnCullStateChanged:
    m_PersistentCalls:
      m_Calls: []
  m_FontData:
    m_Font: {fileID: 10102, guid: 0000000000000000e000000000000000, type: 0}
    m_FontSize: 39
    m_FontStyle: 1
    m_BestFit: 0
    m_MinSize: 3
    m_MaxSize: 40
    m_Alignment: 4
    m_AlignByGeometry: 0
    m_RichText: 1
    m_HorizontalOverflow: 0
    m_VerticalOverflow: 0
    m_LineSpacing: 1
  m_Text: IP Host
--- !u!1 &8215031226330668667
GameObject:
  m_ObjectHideFlags: 0
  m_CorrespondingSourceObject: {fileID: 0}
  m_PrefabInstance: {fileID: 0}
  m_PrefabAsset: {fileID: 0}
  serializedVersion: 6
  m_Component:
  - component: {fileID: 4392523060882783041}
  - component: {fileID: 8711288182573626003}
  - component: {fileID: 953337413115029126}
  - component: {fileID: 6793055150678174106}
  m_Layer: 5
  m_Name: Confirmation Button
  m_TagString: Untagged
  m_Icon: {fileID: 0}
  m_NavMeshLayer: 0
  m_StaticEditorFlags: 0
  m_IsActive: 1
--- !u!224 &4392523060882783041
RectTransform:
  m_ObjectHideFlags: 0
  m_CorrespondingSourceObject: {fileID: 0}
  m_PrefabInstance: {fileID: 0}
  m_PrefabAsset: {fileID: 0}
  m_GameObject: {fileID: 8215031226330668667}
  m_LocalRotation: {x: -0, y: -0, z: -0, w: 1}
  m_LocalPosition: {x: 0, y: 0, z: 0}
  m_LocalScale: {x: 1, y: 1, z: 1}
  m_Children:
  - {fileID: 9147241733097271869}
  m_Father: {fileID: 6702871171647363811}
  m_RootOrder: 8
  m_LocalEulerAnglesHint: {x: 0, y: 0, z: 0}
  m_AnchorMin: {x: 0.404, y: 0}
  m_AnchorMax: {x: 0.6007507, y: 0.10055374}
  m_AnchoredPosition: {x: 0.04360962, y: 17}
  m_SizeDelta: {x: -3, y: 20}
  m_Pivot: {x: 0.5, y: 0}
--- !u!222 &8711288182573626003
CanvasRenderer:
  m_ObjectHideFlags: 0
  m_CorrespondingSourceObject: {fileID: 0}
  m_PrefabInstance: {fileID: 0}
  m_PrefabAsset: {fileID: 0}
  m_GameObject: {fileID: 8215031226330668667}
  m_CullTransparentMesh: 1
--- !u!114 &953337413115029126
MonoBehaviour:
  m_ObjectHideFlags: 0
  m_CorrespondingSourceObject: {fileID: 0}
  m_PrefabInstance: {fileID: 0}
  m_PrefabAsset: {fileID: 0}
  m_GameObject: {fileID: 8215031226330668667}
  m_Enabled: 1
  m_EditorHideFlags: 0
  m_Script: {fileID: 11500000, guid: fe87c0e1cc204ed48ad3b37840f39efc, type: 3}
  m_Name: 
  m_EditorClassIdentifier: 
  m_Material: {fileID: 0}
  m_Color: {r: 1, g: 1, b: 1, a: 1}
  m_RaycastTarget: 1
  m_RaycastPadding: {x: 0, y: 0, z: 0, w: 0}
  m_Maskable: 1
  m_OnCullStateChanged:
    m_PersistentCalls:
      m_Calls: []
  m_Sprite: {fileID: 21300000, guid: 41948b4cc6087644b983dce55b466d50, type: 3}
  m_Type: 1
  m_PreserveAspect: 0
  m_FillCenter: 1
  m_FillMethod: 4
  m_FillAmount: 1
  m_FillClockwise: 1
  m_FillOrigin: 0
  m_UseSpriteMesh: 0
  m_PixelsPerUnitMultiplier: 1
--- !u!114 &6793055150678174106
MonoBehaviour:
  m_ObjectHideFlags: 0
  m_CorrespondingSourceObject: {fileID: 0}
  m_PrefabInstance: {fileID: 0}
  m_PrefabAsset: {fileID: 0}
  m_GameObject: {fileID: 8215031226330668667}
  m_Enabled: 1
  m_EditorHideFlags: 0
  m_Script: {fileID: 11500000, guid: 4e29b1a8efbd4b44bb3f3716e73f07ff, type: 3}
  m_Name: 
  m_EditorClassIdentifier: 
  m_Navigation:
    m_Mode: 3
    m_WrapAround: 0
    m_SelectOnUp: {fileID: 0}
    m_SelectOnDown: {fileID: 0}
    m_SelectOnLeft: {fileID: 0}
    m_SelectOnRight: {fileID: 0}
  m_Transition: 1
  m_Colors:
    m_NormalColor: {r: 1, g: 1, b: 1, a: 1}
    m_HighlightedColor: {r: 0.9607843, g: 0.9607843, b: 0.9607843, a: 1}
    m_PressedColor: {r: 0.78431374, g: 0.78431374, b: 0.78431374, a: 1}
    m_SelectedColor: {r: 0.9607843, g: 0.9607843, b: 0.9607843, a: 1}
    m_DisabledColor: {r: 0.78431374, g: 0.78431374, b: 0.78431374, a: 0.5019608}
    m_ColorMultiplier: 1
    m_FadeDuration: 0.1
  m_SpriteState:
    m_HighlightedSprite: {fileID: 0}
    m_PressedSprite: {fileID: 0}
    m_SelectedSprite: {fileID: 0}
    m_DisabledSprite: {fileID: 0}
  m_AnimationTriggers:
    m_NormalTrigger: Normal
    m_HighlightedTrigger: Highlighted
    m_PressedTrigger: Pressed
    m_SelectedTrigger: Selected
    m_DisabledTrigger: Disabled
  m_Interactable: 1
  m_TargetGraphic: {fileID: 953337413115029126}
  m_OnClick:
    m_PersistentCalls:
      m_Calls:
      - m_Target: {fileID: 6702871171647363808}
        m_TargetAssemblyTypeName: UnityEngine.GameObject, UnityEngine
        m_MethodName: SetActive
        m_Mode: 6
        m_Arguments:
          m_ObjectArgument: {fileID: 0}
          m_ObjectArgumentAssemblyTypeName: UnityEngine.Object, UnityEngine
          m_IntArgument: 0
          m_FloatArgument: 0
          m_StringArgument: 
          m_BoolArgument: 0
        m_CallState: 2
--- !u!1 &8504322062171431466
GameObject:
  m_ObjectHideFlags: 0
  m_CorrespondingSourceObject: {fileID: 0}
  m_PrefabInstance: {fileID: 0}
  m_PrefabAsset: {fileID: 0}
  serializedVersion: 6
  m_Component:
  - component: {fileID: 8759835991891994097}
  - component: {fileID: 1648745130467396529}
  m_Layer: 5
  m_Name: Item
  m_TagString: Untagged
  m_Icon: {fileID: 0}
  m_NavMeshLayer: 0
  m_StaticEditorFlags: 0
  m_IsActive: 1
--- !u!224 &8759835991891994097
RectTransform:
  m_ObjectHideFlags: 0
  m_CorrespondingSourceObject: {fileID: 0}
  m_PrefabInstance: {fileID: 0}
  m_PrefabAsset: {fileID: 0}
  m_GameObject: {fileID: 8504322062171431466}
  m_LocalRotation: {x: -0, y: -0, z: -0, w: 1}
  m_LocalPosition: {x: 0, y: 0, z: 0}
  m_LocalScale: {x: 1, y: 1, z: 1}
  m_Children:
  - {fileID: 7542427780269043517}
  - {fileID: 3375697323116758148}
  - {fileID: 1717311598649992548}
  m_Father: {fileID: 859102466450458273}
  m_RootOrder: 0
  m_LocalEulerAnglesHint: {x: 0, y: 0, z: 0}
  m_AnchorMin: {x: 0, y: 0.5}
  m_AnchorMax: {x: 1, y: 0.5}
  m_AnchoredPosition: {x: 0.000061035156, y: 0}
  m_SizeDelta: {x: 0, y: 50}
  m_Pivot: {x: 0.5, y: 0.5}
--- !u!114 &1648745130467396529
MonoBehaviour:
  m_ObjectHideFlags: 0
  m_CorrespondingSourceObject: {fileID: 0}
  m_PrefabInstance: {fileID: 0}
  m_PrefabAsset: {fileID: 0}
  m_GameObject: {fileID: 8504322062171431466}
  m_Enabled: 1
  m_EditorHideFlags: 0
  m_Script: {fileID: 11500000, guid: 9085046f02f69544eb97fd06b6048fe2, type: 3}
  m_Name: 
  m_EditorClassIdentifier: 
  m_Navigation:
    m_Mode: 3
    m_WrapAround: 0
    m_SelectOnUp: {fileID: 0}
    m_SelectOnDown: {fileID: 0}
    m_SelectOnLeft: {fileID: 0}
    m_SelectOnRight: {fileID: 0}
  m_Transition: 1
  m_Colors:
    m_NormalColor: {r: 1, g: 1, b: 1, a: 1}
    m_HighlightedColor: {r: 0.9607843, g: 0.9607843, b: 0.9607843, a: 1}
    m_PressedColor: {r: 0.78431374, g: 0.78431374, b: 0.78431374, a: 1}
    m_SelectedColor: {r: 0.9607843, g: 0.9607843, b: 0.9607843, a: 1}
    m_DisabledColor: {r: 0.78431374, g: 0.78431374, b: 0.78431374, a: 0.5019608}
    m_ColorMultiplier: 1
    m_FadeDuration: 0.1
  m_SpriteState:
    m_HighlightedSprite: {fileID: 0}
    m_PressedSprite: {fileID: 0}
    m_SelectedSprite: {fileID: 0}
    m_DisabledSprite: {fileID: 0}
  m_AnimationTriggers:
    m_NormalTrigger: Normal
    m_HighlightedTrigger: Highlighted
    m_PressedTrigger: Pressed
    m_SelectedTrigger: Selected
    m_DisabledTrigger: Disabled
  m_Interactable: 1
  m_TargetGraphic: {fileID: 8631902763838317719}
  toggleTransition: 1
  graphic: {fileID: 5712222239351170580}
  m_Group: {fileID: 0}
  onValueChanged:
    m_PersistentCalls:
      m_Calls: []
  m_IsOn: 1
--- !u!1 &8861405945138489867
GameObject:
  m_ObjectHideFlags: 0
  m_CorrespondingSourceObject: {fileID: 0}
  m_PrefabInstance: {fileID: 0}
  m_PrefabAsset: {fileID: 0}
  serializedVersion: 6
  m_Component:
  - component: {fileID: 9087685862192593396}
  - component: {fileID: 3767999954931857550}
  - component: {fileID: 6520085348622530102}
  - component: {fileID: 2925091974493458561}
  m_Layer: 5
  m_Name: Connecting Image
  m_TagString: Untagged
  m_Icon: {fileID: 0}
  m_NavMeshLayer: 0
  m_StaticEditorFlags: 0
  m_IsActive: 0
--- !u!224 &9087685862192593396
RectTransform:
  m_ObjectHideFlags: 0
  m_CorrespondingSourceObject: {fileID: 0}
  m_PrefabInstance: {fileID: 0}
  m_PrefabAsset: {fileID: 0}
  m_GameObject: {fileID: 8861405945138489867}
  m_LocalRotation: {x: 0, y: 0, z: 0, w: 1}
  m_LocalPosition: {x: 0, y: 0, z: 0}
  m_LocalScale: {x: 1, y: 1, z: 1}
  m_Children: []
  m_Father: {fileID: 6702871171647363811}
  m_RootOrder: 0
  m_LocalEulerAnglesHint: {x: 0, y: 0, z: 0}
  m_AnchorMin: {x: 0.5, y: 0.5}
  m_AnchorMax: {x: 0.5, y: 0.5}
  m_AnchoredPosition: {x: 0, y: 0}
  m_SizeDelta: {x: 100, y: 100}
  m_Pivot: {x: 0.5, y: 0.5}
--- !u!222 &3767999954931857550
CanvasRenderer:
  m_ObjectHideFlags: 0
  m_CorrespondingSourceObject: {fileID: 0}
  m_PrefabInstance: {fileID: 0}
  m_PrefabAsset: {fileID: 0}
  m_GameObject: {fileID: 8861405945138489867}
  m_CullTransparentMesh: 1
--- !u!114 &6520085348622530102
MonoBehaviour:
  m_ObjectHideFlags: 0
  m_CorrespondingSourceObject: {fileID: 0}
  m_PrefabInstance: {fileID: 0}
  m_PrefabAsset: {fileID: 0}
  m_GameObject: {fileID: 8861405945138489867}
  m_Enabled: 1
  m_EditorHideFlags: 0
  m_Script: {fileID: 11500000, guid: fe87c0e1cc204ed48ad3b37840f39efc, type: 3}
  m_Name: 
  m_EditorClassIdentifier: 
  m_Material: {fileID: 0}
  m_Color: {r: 1, g: 1, b: 1, a: 1}
  m_RaycastTarget: 1
  m_RaycastPadding: {x: 0, y: 0, z: 0, w: 0}
  m_Maskable: 1
  m_OnCullStateChanged:
    m_PersistentCalls:
      m_Calls: []
  m_Sprite: {fileID: 21300000, guid: d881ecf63d92e9947a1dc2849e3dc2de, type: 3}
  m_Type: 0
  m_PreserveAspect: 0
  m_FillCenter: 1
  m_FillMethod: 4
  m_FillAmount: 1
  m_FillClockwise: 1
  m_FillOrigin: 0
  m_UseSpriteMesh: 0
  m_PixelsPerUnitMultiplier: 1
--- !u!114 &2925091974493458561
MonoBehaviour:
  m_ObjectHideFlags: 0
  m_CorrespondingSourceObject: {fileID: 0}
  m_PrefabInstance: {fileID: 0}
  m_PrefabAsset: {fileID: 0}
  m_GameObject: {fileID: 8861405945138489867}
  m_Enabled: 1
  m_EditorHideFlags: 0
  m_Script: {fileID: 11500000, guid: 2239312c08bc5bb478d49bd7ce25903a, type: 3}
  m_Name: 
  m_EditorClassIdentifier: 
  m_RotationSpeed: 50
--- !u!1 &9179083897114159211
GameObject:
  m_ObjectHideFlags: 0
  m_CorrespondingSourceObject: {fileID: 0}
  m_PrefabInstance: {fileID: 0}
  m_PrefabAsset: {fileID: 0}
  serializedVersion: 6
  m_Component:
  - component: {fileID: 9147241733097271869}
  - component: {fileID: 3868005052975177972}
  - component: {fileID: 6249884913440892935}
  m_Layer: 0
  m_Name: Confirm Text (TMP)
  m_TagString: Untagged
  m_Icon: {fileID: 0}
  m_NavMeshLayer: 0
  m_StaticEditorFlags: 0
  m_IsActive: 1
--- !u!224 &9147241733097271869
RectTransform:
  m_ObjectHideFlags: 0
  m_CorrespondingSourceObject: {fileID: 0}
  m_PrefabInstance: {fileID: 0}
  m_PrefabAsset: {fileID: 0}
  m_GameObject: {fileID: 9179083897114159211}
  m_LocalRotation: {x: -0, y: -0, z: -0, w: 1}
  m_LocalPosition: {x: 0, y: 0, z: 0}
  m_LocalScale: {x: 1, y: 1, z: 1}
  m_Children: []
  m_Father: {fileID: 4392523060882783041}
  m_RootOrder: 0
  m_LocalEulerAnglesHint: {x: 0, y: 0, z: 0}
  m_AnchorMin: {x: 0, y: 0}
  m_AnchorMax: {x: 1, y: 1}
  m_AnchoredPosition: {x: 0, y: 0}
  m_SizeDelta: {x: -12, y: -12}
  m_Pivot: {x: 0.5, y: 0.5}
--- !u!222 &3868005052975177972
CanvasRenderer:
  m_ObjectHideFlags: 0
  m_CorrespondingSourceObject: {fileID: 0}
  m_PrefabInstance: {fileID: 0}
  m_PrefabAsset: {fileID: 0}
  m_GameObject: {fileID: 9179083897114159211}
  m_CullTransparentMesh: 1
--- !u!114 &6249884913440892935
MonoBehaviour:
  m_ObjectHideFlags: 0
  m_CorrespondingSourceObject: {fileID: 0}
  m_PrefabInstance: {fileID: 0}
  m_PrefabAsset: {fileID: 0}
  m_GameObject: {fileID: 9179083897114159211}
  m_Enabled: 1
  m_EditorHideFlags: 0
  m_Script: {fileID: 11500000, guid: f4688fdb7df04437aeb418b961361dc5, type: 3}
  m_Name: 
  m_EditorClassIdentifier: 
  m_Material: {fileID: 0}
  m_Color: {r: 1, g: 1, b: 1, a: 1}
  m_RaycastTarget: 1
  m_RaycastPadding: {x: 0, y: 0, z: 0, w: 0}
  m_Maskable: 1
  m_OnCullStateChanged:
    m_PersistentCalls:
      m_Calls: []
  m_text: OK
  m_isRightToLeft: 0
  m_fontAsset: {fileID: 11400000, guid: 1a8c97d4cbe5134499b26527f8609c7e, type: 2}
  m_sharedMaterial: {fileID: -466885322316925189, guid: 1a8c97d4cbe5134499b26527f8609c7e, type: 2}
  m_fontSharedMaterials: []
  m_fontMaterial: {fileID: 0}
  m_fontMaterials: []
  m_fontColor32:
    serializedVersion: 2
    rgba: 4294967295
  m_fontColor: {r: 1, g: 1, b: 1, a: 1}
  m_enableVertexGradient: 1
  m_colorMode: 2
  m_fontColorGradient:
    topLeft: {r: 0.92156863, g: 1, b: 0.17254902, a: 1}
    topRight: {r: 0.92156863, g: 1, b: 0.17254902, a: 1}
    bottomLeft: {r: 1, g: 0.6666667, b: 0.078431375, a: 1}
    bottomRight: {r: 1, g: 0.6666667, b: 0.078431375, a: 1}
  m_fontColorGradientPreset: {fileID: 0}
  m_spriteAsset: {fileID: 0}
  m_tintAllSprites: 0
  m_StyleSheet: {fileID: 0}
  m_TextStyleHashCode: -1183493901
  m_overrideHtmlColors: 0
  m_faceColor:
    serializedVersion: 2
    rgba: 4294967295
  m_fontSize: 28.45
  m_fontSizeBase: 32
  m_fontWeight: 400
  m_enableAutoSizing: 1
  m_fontSizeMin: 18
  m_fontSizeMax: 70
  m_fontStyle: 0
  m_HorizontalAlignment: 2
  m_VerticalAlignment: 512
  m_textAlignment: 65535
  m_characterSpacing: 0
  m_wordSpacing: 0
  m_lineSpacing: 0
  m_lineSpacingMax: 0
  m_paragraphSpacing: 0
  m_charWidthMaxAdj: 0
  m_enableWordWrapping: 1
  m_wordWrappingRatios: 0.4
  m_overflowMode: 0
  m_linkedTextComponent: {fileID: 0}
  parentLinkedComponent: {fileID: 0}
  m_enableKerning: 1
  m_enableExtraPadding: 0
  checkPaddingRequired: 0
  m_isRichText: 1
  m_parseCtrlCharacters: 1
  m_isOrthographic: 1
  m_isCullingEnabled: 0
  m_horizontalMapping: 0
  m_verticalMapping: 0
  m_uvLineOffset: 0
  m_geometrySortingOrder: 0
  m_IsTextObjectScaleStatic: 0
  m_VertexBufferAutoSizeReduction: 1
  m_useMaxVisibleDescender: 1
  m_pageToDisplay: 1
  m_margin: {x: 0, y: 0, z: 0, w: 0}
  m_isUsingLegacyAnimationComponent: 0
  m_isVolumetricText: 0
  m_hasFontAssetChanged: 0
  m_baseMaterial: {fileID: 0}
  m_maskOffset: {x: 0, y: 0, z: 0, w: 0}
--- !u!1001 &2533628164130561547
PrefabInstance:
  m_ObjectHideFlags: 0
  serializedVersion: 2
  m_Modification:
    m_TransformParent: {fileID: 6702871171647363811}
    m_Modifications:
    - target: {fileID: 442359802337233140, guid: c3f6a30a7d785ef41a47b0cfd0c8b26d, type: 3}
      propertyPath: m_AnchorMax.y
      value: 0
      objectReference: {fileID: 0}
    - target: {fileID: 442359802337233140, guid: c3f6a30a7d785ef41a47b0cfd0c8b26d, type: 3}
      propertyPath: m_AnchorMin.y
      value: 0
      objectReference: {fileID: 0}
    - target: {fileID: 442359802337233140, guid: c3f6a30a7d785ef41a47b0cfd0c8b26d, type: 3}
      propertyPath: m_AnchoredPosition.x
      value: 0
      objectReference: {fileID: 0}
    - target: {fileID: 442359802337233140, guid: c3f6a30a7d785ef41a47b0cfd0c8b26d, type: 3}
      propertyPath: m_AnchoredPosition.y
      value: 0
      objectReference: {fileID: 0}
    - target: {fileID: 1438005041722192374, guid: c3f6a30a7d785ef41a47b0cfd0c8b26d, type: 3}
      propertyPath: m_Pivot.x
      value: 0.5
      objectReference: {fileID: 0}
    - target: {fileID: 1438005041722192374, guid: c3f6a30a7d785ef41a47b0cfd0c8b26d, type: 3}
      propertyPath: m_Pivot.y
      value: 0.5
      objectReference: {fileID: 0}
    - target: {fileID: 1438005041722192374, guid: c3f6a30a7d785ef41a47b0cfd0c8b26d, type: 3}
      propertyPath: m_RootOrder
      value: 7
      objectReference: {fileID: 0}
    - target: {fileID: 1438005041722192374, guid: c3f6a30a7d785ef41a47b0cfd0c8b26d, type: 3}
      propertyPath: m_AnchorMax.x
      value: 0.92985773
      objectReference: {fileID: 0}
    - target: {fileID: 1438005041722192374, guid: c3f6a30a7d785ef41a47b0cfd0c8b26d, type: 3}
      propertyPath: m_AnchorMax.y
      value: 0.3086479
      objectReference: {fileID: 0}
    - target: {fileID: 1438005041722192374, guid: c3f6a30a7d785ef41a47b0cfd0c8b26d, type: 3}
      propertyPath: m_AnchorMin.x
      value: 0.06835955
      objectReference: {fileID: 0}
    - target: {fileID: 1438005041722192374, guid: c3f6a30a7d785ef41a47b0cfd0c8b26d, type: 3}
      propertyPath: m_AnchorMin.y
      value: 0.13082394
      objectReference: {fileID: 0}
    - target: {fileID: 1438005041722192374, guid: c3f6a30a7d785ef41a47b0cfd0c8b26d, type: 3}
      propertyPath: m_SizeDelta.x
      value: -98.7999
      objectReference: {fileID: 0}
    - target: {fileID: 1438005041722192374, guid: c3f6a30a7d785ef41a47b0cfd0c8b26d, type: 3}
      propertyPath: m_SizeDelta.y
      value: -50
      objectReference: {fileID: 0}
    - target: {fileID: 1438005041722192374, guid: c3f6a30a7d785ef41a47b0cfd0c8b26d, type: 3}
      propertyPath: m_LocalPosition.x
      value: 0
      objectReference: {fileID: 0}
    - target: {fileID: 1438005041722192374, guid: c3f6a30a7d785ef41a47b0cfd0c8b26d, type: 3}
      propertyPath: m_LocalPosition.y
      value: 0
      objectReference: {fileID: 0}
    - target: {fileID: 1438005041722192374, guid: c3f6a30a7d785ef41a47b0cfd0c8b26d, type: 3}
      propertyPath: m_LocalPosition.z
      value: 0
      objectReference: {fileID: 0}
    - target: {fileID: 1438005041722192374, guid: c3f6a30a7d785ef41a47b0cfd0c8b26d, type: 3}
      propertyPath: m_LocalRotation.w
      value: 1
      objectReference: {fileID: 0}
    - target: {fileID: 1438005041722192374, guid: c3f6a30a7d785ef41a47b0cfd0c8b26d, type: 3}
      propertyPath: m_LocalRotation.x
      value: -0
      objectReference: {fileID: 0}
    - target: {fileID: 1438005041722192374, guid: c3f6a30a7d785ef41a47b0cfd0c8b26d, type: 3}
      propertyPath: m_LocalRotation.y
      value: -0
      objectReference: {fileID: 0}
    - target: {fileID: 1438005041722192374, guid: c3f6a30a7d785ef41a47b0cfd0c8b26d, type: 3}
      propertyPath: m_LocalRotation.z
      value: -0
      objectReference: {fileID: 0}
    - target: {fileID: 1438005041722192374, guid: c3f6a30a7d785ef41a47b0cfd0c8b26d, type: 3}
      propertyPath: m_AnchoredPosition.x
      value: 22.850464
      objectReference: {fileID: 0}
    - target: {fileID: 1438005041722192374, guid: c3f6a30a7d785ef41a47b0cfd0c8b26d, type: 3}
      propertyPath: m_AnchoredPosition.y
      value: 68.2
      objectReference: {fileID: 0}
    - target: {fileID: 1438005041722192374, guid: c3f6a30a7d785ef41a47b0cfd0c8b26d, type: 3}
      propertyPath: m_LocalEulerAnglesHint.x
      value: 0
      objectReference: {fileID: 0}
    - target: {fileID: 1438005041722192374, guid: c3f6a30a7d785ef41a47b0cfd0c8b26d, type: 3}
      propertyPath: m_LocalEulerAnglesHint.y
      value: 0
      objectReference: {fileID: 0}
    - target: {fileID: 1438005041722192374, guid: c3f6a30a7d785ef41a47b0cfd0c8b26d, type: 3}
      propertyPath: m_LocalEulerAnglesHint.z
      value: 0
      objectReference: {fileID: 0}
    - target: {fileID: 1531301342784867179, guid: c3f6a30a7d785ef41a47b0cfd0c8b26d, type: 3}
      propertyPath: m_AnchorMax.y
      value: 0
      objectReference: {fileID: 0}
    - target: {fileID: 1531301342784867179, guid: c3f6a30a7d785ef41a47b0cfd0c8b26d, type: 3}
      propertyPath: m_AnchorMin.y
      value: 0
      objectReference: {fileID: 0}
    - target: {fileID: 1531301342784867179, guid: c3f6a30a7d785ef41a47b0cfd0c8b26d, type: 3}
      propertyPath: m_AnchoredPosition.x
      value: 0
      objectReference: {fileID: 0}
    - target: {fileID: 1531301342784867179, guid: c3f6a30a7d785ef41a47b0cfd0c8b26d, type: 3}
      propertyPath: m_AnchoredPosition.y
      value: 0
      objectReference: {fileID: 0}
    - target: {fileID: 2174966933596881657, guid: c3f6a30a7d785ef41a47b0cfd0c8b26d, type: 3}
      propertyPath: m_FontData.m_MaxSize
      value: 40
      objectReference: {fileID: 0}
    - target: {fileID: 7636978241429846730, guid: c3f6a30a7d785ef41a47b0cfd0c8b26d, type: 3}
      propertyPath: m_AnchorMax.y
      value: 0
      objectReference: {fileID: 0}
    - target: {fileID: 7636978241429846730, guid: c3f6a30a7d785ef41a47b0cfd0c8b26d, type: 3}
      propertyPath: m_AnchorMin.y
      value: 0
      objectReference: {fileID: 0}
    - target: {fileID: 7636978241429846730, guid: c3f6a30a7d785ef41a47b0cfd0c8b26d, type: 3}
      propertyPath: m_AnchoredPosition.x
      value: 0
      objectReference: {fileID: 0}
    - target: {fileID: 7636978241429846730, guid: c3f6a30a7d785ef41a47b0cfd0c8b26d, type: 3}
      propertyPath: m_AnchoredPosition.y
      value: 0
      objectReference: {fileID: 0}
    - target: {fileID: 7912206577138345114, guid: c3f6a30a7d785ef41a47b0cfd0c8b26d, type: 3}
      propertyPath: m_AnchorMax.y
      value: 0
      objectReference: {fileID: 0}
    - target: {fileID: 7912206577138345114, guid: c3f6a30a7d785ef41a47b0cfd0c8b26d, type: 3}
      propertyPath: m_AnchorMin.y
      value: 0
      objectReference: {fileID: 0}
    - target: {fileID: 7912206577138345114, guid: c3f6a30a7d785ef41a47b0cfd0c8b26d, type: 3}
      propertyPath: m_AnchoredPosition.x
      value: 0
      objectReference: {fileID: 0}
    - target: {fileID: 7912206577138345114, guid: c3f6a30a7d785ef41a47b0cfd0c8b26d, type: 3}
      propertyPath: m_AnchoredPosition.y
      value: 0
      objectReference: {fileID: 0}
    - target: {fileID: 8210325049482289980, guid: c3f6a30a7d785ef41a47b0cfd0c8b26d, type: 3}
      propertyPath: m_CurrentName
      value: 
      objectReference: {fileID: 8470479361425810124}
    - target: {fileID: 8403980163329380773, guid: c3f6a30a7d785ef41a47b0cfd0c8b26d, type: 3}
      propertyPath: m_AnchorMax.y
      value: 0
      objectReference: {fileID: 0}
    - target: {fileID: 8403980163329380773, guid: c3f6a30a7d785ef41a47b0cfd0c8b26d, type: 3}
      propertyPath: m_AnchorMin.y
      value: 0
      objectReference: {fileID: 0}
    - target: {fileID: 8403980163329380773, guid: c3f6a30a7d785ef41a47b0cfd0c8b26d, type: 3}
      propertyPath: m_AnchoredPosition.x
      value: 0
      objectReference: {fileID: 0}
    - target: {fileID: 8403980163329380773, guid: c3f6a30a7d785ef41a47b0cfd0c8b26d, type: 3}
      propertyPath: m_AnchoredPosition.y
      value: 0
      objectReference: {fileID: 0}
    - target: {fileID: 8728003287376236913, guid: c3f6a30a7d785ef41a47b0cfd0c8b26d, type: 3}
      propertyPath: m_Name
      value: NameDisplay
      objectReference: {fileID: 0}
    m_RemovedComponents: []
  m_SourcePrefab: {fileID: 100100000, guid: c3f6a30a7d785ef41a47b0cfd0c8b26d, type: 3}
<<<<<<< HEAD
--- !u!1 &6487815535561920378 stripped
GameObject:
  m_CorrespondingSourceObject: {fileID: 8728003287376236913, guid: c3f6a30a7d785ef41a47b0cfd0c8b26d, type: 3}
  m_PrefabInstance: {fileID: 2533628164130561547}
  m_PrefabAsset: {fileID: 0}
--- !u!114 &8470479361425810124 stripped
MonoBehaviour:
  m_CorrespondingSourceObject: {fileID: 6243239769371671751, guid: c3f6a30a7d785ef41a47b0cfd0c8b26d, type: 3}
  m_PrefabInstance: {fileID: 2533628164130561547}
  m_PrefabAsset: {fileID: 0}
  m_GameObject: {fileID: 0}
  m_Enabled: 1
  m_EditorHideFlags: 0
  m_Script: {fileID: 11500000, guid: f4688fdb7df04437aeb418b961361dc5, type: 3}
  m_Name: 
  m_EditorClassIdentifier: 
=======
>>>>>>> a6dde6c3
--- !u!224 &3521129445966426109 stripped
RectTransform:
  m_CorrespondingSourceObject: {fileID: 1438005041722192374, guid: c3f6a30a7d785ef41a47b0cfd0c8b26d, type: 3}
  m_PrefabInstance: {fileID: 2533628164130561547}
  m_PrefabAsset: {fileID: 0}
--- !u!114 &5969994396107504951 stripped
MonoBehaviour:
  m_CorrespondingSourceObject: {fileID: 8210325049482289980, guid: c3f6a30a7d785ef41a47b0cfd0c8b26d, type: 3}
  m_PrefabInstance: {fileID: 2533628164130561547}
  m_PrefabAsset: {fileID: 0}
  m_GameObject: {fileID: 0}
  m_Enabled: 1
  m_EditorHideFlags: 0
  m_Script: {fileID: 11500000, guid: 55aeec10c1bda27448c176abb6615c0f, type: 3}
  m_Name: 
  m_EditorClassIdentifier: <|MERGE_RESOLUTION|>--- conflicted
+++ resolved
@@ -599,9 +599,6 @@
     m_PersistentCalls:
       m_Calls: []
   m_AlphaFadeSpeed: 0.15
-<<<<<<< HEAD
---- !u!1 &1822183939918148420
-=======
 --- !u!1 &1801715322484230032
 GameObject:
   m_ObjectHideFlags: 0
@@ -745,8 +742,7 @@
   m_CaretWidth: 1
   m_ReadOnly: 0
   m_ShouldActivateOnSelect: 1
---- !u!1 &2576556376710765410
->>>>>>> a6dde6c3
+--- !u!1 &1822183939918148420
 GameObject:
   m_ObjectHideFlags: 0
   m_CorrespondingSourceObject: {fileID: 0}
@@ -811,11 +807,11 @@
   m_OnCullStateChanged:
     m_PersistentCalls:
       m_Calls: []
-<<<<<<< HEAD
   m_text: Main Text
   m_isRightToLeft: 0
   m_fontAsset: {fileID: 11400000, guid: 9641ce046d2227445b9684161a165f68, type: 2}
-  m_sharedMaterial: {fileID: -4106257185398102161, guid: 9641ce046d2227445b9684161a165f68, type: 2}
+  m_sharedMaterial: {fileID: -4106257185398102161, guid: 9641ce046d2227445b9684161a165f68,
+    type: 2}
   m_fontSharedMaterials: []
   m_fontMaterial: {fileID: 0}
   m_fontMaterials: []
@@ -882,98 +878,6 @@
   m_baseMaterial: {fileID: 0}
   m_maskOffset: {x: 0, y: 0, z: 0, w: 0}
 --- !u!1 &1938580176209525538
-=======
-  m_Sprite: {fileID: 10905, guid: 0000000000000000f000000000000000, type: 0}
-  m_Type: 1
-  m_PreserveAspect: 0
-  m_FillCenter: 1
-  m_FillMethod: 4
-  m_FillAmount: 1
-  m_FillClockwise: 1
-  m_FillOrigin: 0
-  m_UseSpriteMesh: 0
-  m_PixelsPerUnitMultiplier: 1
---- !u!1 &2588038460876068370
-GameObject:
-  m_ObjectHideFlags: 0
-  m_CorrespondingSourceObject: {fileID: 0}
-  m_PrefabInstance: {fileID: 0}
-  m_PrefabAsset: {fileID: 0}
-  serializedVersion: 6
-  m_Component:
-  - component: {fileID: 3819431325707803815}
-  - component: {fileID: 267750692968176180}
-  - component: {fileID: 1243391925784967669}
-  m_Layer: 5
-  m_Name: InputBox
-  m_TagString: Untagged
-  m_Icon: {fileID: 0}
-  m_NavMeshLayer: 0
-  m_StaticEditorFlags: 0
-  m_IsActive: 1
---- !u!224 &3819431325707803815
-RectTransform:
-  m_ObjectHideFlags: 0
-  m_CorrespondingSourceObject: {fileID: 0}
-  m_PrefabInstance: {fileID: 0}
-  m_PrefabAsset: {fileID: 0}
-  m_GameObject: {fileID: 2588038460876068370}
-  m_LocalRotation: {x: -0, y: -0, z: -0, w: 1}
-  m_LocalPosition: {x: 0, y: 0, z: 0}
-  m_LocalScale: {x: 1, y: 1, z: 1}
-  m_Children: []
-  m_Father: {fileID: 2706160503418871213}
-  m_RootOrder: 0
-  m_LocalEulerAnglesHint: {x: 0, y: 0, z: 0}
-  m_AnchorMin: {x: 0, y: 0}
-  m_AnchorMax: {x: 1, y: 1}
-  m_AnchoredPosition: {x: 0, y: 0}
-  m_SizeDelta: {x: -20, y: -20.000002}
-  m_Pivot: {x: 0.5, y: 0.5}
---- !u!222 &267750692968176180
-CanvasRenderer:
-  m_ObjectHideFlags: 0
-  m_CorrespondingSourceObject: {fileID: 0}
-  m_PrefabInstance: {fileID: 0}
-  m_PrefabAsset: {fileID: 0}
-  m_GameObject: {fileID: 2588038460876068370}
-  m_CullTransparentMesh: 1
---- !u!114 &1243391925784967669
-MonoBehaviour:
-  m_ObjectHideFlags: 0
-  m_CorrespondingSourceObject: {fileID: 0}
-  m_PrefabInstance: {fileID: 0}
-  m_PrefabAsset: {fileID: 0}
-  m_GameObject: {fileID: 2588038460876068370}
-  m_Enabled: 1
-  m_EditorHideFlags: 0
-  m_Script: {fileID: 11500000, guid: 5f7201a12d95ffc409449d95f23cf332, type: 3}
-  m_Name: 
-  m_EditorClassIdentifier: 
-  m_Material: {fileID: 0}
-  m_Color: {r: 0.9215687, g: 0.8196079, b: 0.24705884, a: 0.5}
-  m_RaycastTarget: 1
-  m_RaycastPadding: {x: 0, y: 0, z: 0, w: 0}
-  m_Maskable: 1
-  m_OnCullStateChanged:
-    m_PersistentCalls:
-      m_Calls: []
-  m_FontData:
-    m_Font: {fileID: 10102, guid: 0000000000000000e000000000000000, type: 0}
-    m_FontSize: 50
-    m_FontStyle: 3
-    m_BestFit: 1
-    m_MinSize: 0
-    m_MaxSize: 50
-    m_Alignment: 4
-    m_AlignByGeometry: 0
-    m_RichText: 1
-    m_HorizontalOverflow: 0
-    m_VerticalOverflow: 0
-    m_LineSpacing: 1
-  m_Text: Port#
---- !u!1 &3724444898306361848
->>>>>>> a6dde6c3
 GameObject:
   m_ObjectHideFlags: 0
   m_CorrespondingSourceObject: {fileID: 0}
@@ -1041,7 +945,8 @@
   m_text: Title Text
   m_isRightToLeft: 0
   m_fontAsset: {fileID: 11400000, guid: 1a8c97d4cbe5134499b26527f8609c7e, type: 2}
-  m_sharedMaterial: {fileID: -466885322316925189, guid: 1a8c97d4cbe5134499b26527f8609c7e, type: 2}
+  m_sharedMaterial: {fileID: -466885322316925189, guid: 1a8c97d4cbe5134499b26527f8609c7e,
+    type: 2}
   m_fontSharedMaterials: []
   m_fontMaterial: {fileID: 0}
   m_fontMaterials: []
@@ -1182,6 +1087,85 @@
   m_FillOrigin: 0
   m_UseSpriteMesh: 0
   m_PixelsPerUnitMultiplier: 1
+--- !u!1 &2588038460876068370
+GameObject:
+  m_ObjectHideFlags: 0
+  m_CorrespondingSourceObject: {fileID: 0}
+  m_PrefabInstance: {fileID: 0}
+  m_PrefabAsset: {fileID: 0}
+  serializedVersion: 6
+  m_Component:
+  - component: {fileID: 3819431325707803815}
+  - component: {fileID: 267750692968176180}
+  - component: {fileID: 1243391925784967669}
+  m_Layer: 5
+  m_Name: InputBox
+  m_TagString: Untagged
+  m_Icon: {fileID: 0}
+  m_NavMeshLayer: 0
+  m_StaticEditorFlags: 0
+  m_IsActive: 1
+--- !u!224 &3819431325707803815
+RectTransform:
+  m_ObjectHideFlags: 0
+  m_CorrespondingSourceObject: {fileID: 0}
+  m_PrefabInstance: {fileID: 0}
+  m_PrefabAsset: {fileID: 0}
+  m_GameObject: {fileID: 2588038460876068370}
+  m_LocalRotation: {x: -0, y: -0, z: -0, w: 1}
+  m_LocalPosition: {x: 0, y: 0, z: 0}
+  m_LocalScale: {x: 1, y: 1, z: 1}
+  m_Children: []
+  m_Father: {fileID: 2706160503418871213}
+  m_RootOrder: 0
+  m_LocalEulerAnglesHint: {x: 0, y: 0, z: 0}
+  m_AnchorMin: {x: 0, y: 0}
+  m_AnchorMax: {x: 1, y: 1}
+  m_AnchoredPosition: {x: 0, y: 0}
+  m_SizeDelta: {x: -20, y: -20.000002}
+  m_Pivot: {x: 0.5, y: 0.5}
+--- !u!222 &267750692968176180
+CanvasRenderer:
+  m_ObjectHideFlags: 0
+  m_CorrespondingSourceObject: {fileID: 0}
+  m_PrefabInstance: {fileID: 0}
+  m_PrefabAsset: {fileID: 0}
+  m_GameObject: {fileID: 2588038460876068370}
+  m_CullTransparentMesh: 1
+--- !u!114 &1243391925784967669
+MonoBehaviour:
+  m_ObjectHideFlags: 0
+  m_CorrespondingSourceObject: {fileID: 0}
+  m_PrefabInstance: {fileID: 0}
+  m_PrefabAsset: {fileID: 0}
+  m_GameObject: {fileID: 2588038460876068370}
+  m_Enabled: 1
+  m_EditorHideFlags: 0
+  m_Script: {fileID: 11500000, guid: 5f7201a12d95ffc409449d95f23cf332, type: 3}
+  m_Name: 
+  m_EditorClassIdentifier: 
+  m_Material: {fileID: 0}
+  m_Color: {r: 0.9215687, g: 0.8196079, b: 0.24705884, a: 0.5}
+  m_RaycastTarget: 1
+  m_RaycastPadding: {x: 0, y: 0, z: 0, w: 0}
+  m_Maskable: 1
+  m_OnCullStateChanged:
+    m_PersistentCalls:
+      m_Calls: []
+  m_FontData:
+    m_Font: {fileID: 10102, guid: 0000000000000000e000000000000000, type: 0}
+    m_FontSize: 50
+    m_FontStyle: 3
+    m_BestFit: 1
+    m_MinSize: 0
+    m_MaxSize: 50
+    m_Alignment: 4
+    m_AlignByGeometry: 0
+    m_RichText: 1
+    m_HorizontalOverflow: 0
+    m_VerticalOverflow: 0
+    m_LineSpacing: 1
+  m_Text: Port#
 --- !u!1 &3724444898306361848
 GameObject:
   m_ObjectHideFlags: 0
@@ -1322,7 +1306,8 @@
   m_text: Sub Text
   m_isRightToLeft: 0
   m_fontAsset: {fileID: 11400000, guid: 9641ce046d2227445b9684161a165f68, type: 2}
-  m_sharedMaterial: {fileID: -4106257185398102161, guid: 9641ce046d2227445b9684161a165f68, type: 2}
+  m_sharedMaterial: {fileID: -4106257185398102161, guid: 9641ce046d2227445b9684161a165f68,
+    type: 2}
   m_fontSharedMaterials: []
   m_fontMaterial: {fileID: 0}
   m_fontMaterials: []
@@ -2096,88 +2081,6 @@
   m_CaretWidth: 1
   m_ReadOnly: 0
   m_ShouldActivateOnSelect: 1
-<<<<<<< HEAD
-=======
---- !u!1 &7019167506905954160
-GameObject:
-  m_ObjectHideFlags: 0
-  m_CorrespondingSourceObject: {fileID: 0}
-  m_PrefabInstance: {fileID: 0}
-  m_PrefabAsset: {fileID: 0}
-  serializedVersion: 6
-  m_Component:
-  - component: {fileID: 3244282122257790102}
-  - component: {fileID: 1238173663961889089}
-  - component: {fileID: 4548918475643758070}
-  m_Layer: 5
-  m_Name: Sub Text
-  m_TagString: Untagged
-  m_Icon: {fileID: 0}
-  m_NavMeshLayer: 0
-  m_StaticEditorFlags: 0
-  m_IsActive: 1
---- !u!224 &3244282122257790102
-RectTransform:
-  m_ObjectHideFlags: 0
-  m_CorrespondingSourceObject: {fileID: 0}
-  m_PrefabInstance: {fileID: 0}
-  m_PrefabAsset: {fileID: 0}
-  m_GameObject: {fileID: 7019167506905954160}
-  m_LocalRotation: {x: -0, y: -0, z: -0, w: 1}
-  m_LocalPosition: {x: 0, y: 0, z: 0}
-  m_LocalScale: {x: 1, y: 1, z: 1}
-  m_Children: []
-  m_Father: {fileID: 6702871171647363811}
-  m_RootOrder: 3
-  m_LocalEulerAnglesHint: {x: 0, y: 0, z: 0}
-  m_AnchorMin: {x: 0.5, y: 0.37500003}
-  m_AnchorMax: {x: 0.5, y: 0.65900004}
-  m_AnchoredPosition: {x: 23.330101, y: 0}
-  m_SizeDelta: {x: 685.397, y: 1.9000015}
-  m_Pivot: {x: 0.5, y: 1}
---- !u!222 &1238173663961889089
-CanvasRenderer:
-  m_ObjectHideFlags: 0
-  m_CorrespondingSourceObject: {fileID: 0}
-  m_PrefabInstance: {fileID: 0}
-  m_PrefabAsset: {fileID: 0}
-  m_GameObject: {fileID: 7019167506905954160}
-  m_CullTransparentMesh: 1
---- !u!114 &4548918475643758070
-MonoBehaviour:
-  m_ObjectHideFlags: 0
-  m_CorrespondingSourceObject: {fileID: 0}
-  m_PrefabInstance: {fileID: 0}
-  m_PrefabAsset: {fileID: 0}
-  m_GameObject: {fileID: 7019167506905954160}
-  m_Enabled: 1
-  m_EditorHideFlags: 0
-  m_Script: {fileID: 11500000, guid: 5f7201a12d95ffc409449d95f23cf332, type: 3}
-  m_Name: 
-  m_EditorClassIdentifier: 
-  m_Material: {fileID: 0}
-  m_Color: {r: 0.9215687, g: 0.8196079, b: 0.24705884, a: 1}
-  m_RaycastTarget: 1
-  m_RaycastPadding: {x: 0, y: 0, z: 0, w: 0}
-  m_Maskable: 1
-  m_OnCullStateChanged:
-    m_PersistentCalls:
-      m_Calls: []
-  m_FontData:
-    m_Font: {fileID: 10102, guid: 0000000000000000e000000000000000, type: 0}
-    m_FontSize: 40
-    m_FontStyle: 3
-    m_BestFit: 1
-    m_MinSize: 0
-    m_MaxSize: 40
-    m_Alignment: 4
-    m_AlignByGeometry: 0
-    m_RichText: 1
-    m_HorizontalOverflow: 0
-    m_VerticalOverflow: 1
-    m_LineSpacing: 1
-  m_Text: Sub Text
->>>>>>> a6dde6c3
 --- !u!1 &7844480942438631411
 GameObject:
   m_ObjectHideFlags: 0
@@ -2713,7 +2616,8 @@
   m_text: OK
   m_isRightToLeft: 0
   m_fontAsset: {fileID: 11400000, guid: 1a8c97d4cbe5134499b26527f8609c7e, type: 2}
-  m_sharedMaterial: {fileID: -466885322316925189, guid: 1a8c97d4cbe5134499b26527f8609c7e, type: 2}
+  m_sharedMaterial: {fileID: -466885322316925189, guid: 1a8c97d4cbe5134499b26527f8609c7e,
+    type: 2}
   m_fontSharedMaterials: []
   m_fontMaterial: {fileID: 0}
   m_fontMaterials: []
@@ -2786,211 +2690,250 @@
   m_Modification:
     m_TransformParent: {fileID: 6702871171647363811}
     m_Modifications:
-    - target: {fileID: 442359802337233140, guid: c3f6a30a7d785ef41a47b0cfd0c8b26d, type: 3}
+    - target: {fileID: 442359802337233140, guid: c3f6a30a7d785ef41a47b0cfd0c8b26d,
+        type: 3}
       propertyPath: m_AnchorMax.y
       value: 0
       objectReference: {fileID: 0}
-    - target: {fileID: 442359802337233140, guid: c3f6a30a7d785ef41a47b0cfd0c8b26d, type: 3}
+    - target: {fileID: 442359802337233140, guid: c3f6a30a7d785ef41a47b0cfd0c8b26d,
+        type: 3}
       propertyPath: m_AnchorMin.y
       value: 0
       objectReference: {fileID: 0}
-    - target: {fileID: 442359802337233140, guid: c3f6a30a7d785ef41a47b0cfd0c8b26d, type: 3}
+    - target: {fileID: 442359802337233140, guid: c3f6a30a7d785ef41a47b0cfd0c8b26d,
+        type: 3}
       propertyPath: m_AnchoredPosition.x
       value: 0
       objectReference: {fileID: 0}
-    - target: {fileID: 442359802337233140, guid: c3f6a30a7d785ef41a47b0cfd0c8b26d, type: 3}
+    - target: {fileID: 442359802337233140, guid: c3f6a30a7d785ef41a47b0cfd0c8b26d,
+        type: 3}
       propertyPath: m_AnchoredPosition.y
       value: 0
       objectReference: {fileID: 0}
-    - target: {fileID: 1438005041722192374, guid: c3f6a30a7d785ef41a47b0cfd0c8b26d, type: 3}
+    - target: {fileID: 1438005041722192374, guid: c3f6a30a7d785ef41a47b0cfd0c8b26d,
+        type: 3}
       propertyPath: m_Pivot.x
       value: 0.5
       objectReference: {fileID: 0}
-    - target: {fileID: 1438005041722192374, guid: c3f6a30a7d785ef41a47b0cfd0c8b26d, type: 3}
+    - target: {fileID: 1438005041722192374, guid: c3f6a30a7d785ef41a47b0cfd0c8b26d,
+        type: 3}
       propertyPath: m_Pivot.y
       value: 0.5
       objectReference: {fileID: 0}
-    - target: {fileID: 1438005041722192374, guid: c3f6a30a7d785ef41a47b0cfd0c8b26d, type: 3}
+    - target: {fileID: 1438005041722192374, guid: c3f6a30a7d785ef41a47b0cfd0c8b26d,
+        type: 3}
       propertyPath: m_RootOrder
       value: 7
       objectReference: {fileID: 0}
-    - target: {fileID: 1438005041722192374, guid: c3f6a30a7d785ef41a47b0cfd0c8b26d, type: 3}
+    - target: {fileID: 1438005041722192374, guid: c3f6a30a7d785ef41a47b0cfd0c8b26d,
+        type: 3}
       propertyPath: m_AnchorMax.x
       value: 0.92985773
       objectReference: {fileID: 0}
-    - target: {fileID: 1438005041722192374, guid: c3f6a30a7d785ef41a47b0cfd0c8b26d, type: 3}
+    - target: {fileID: 1438005041722192374, guid: c3f6a30a7d785ef41a47b0cfd0c8b26d,
+        type: 3}
       propertyPath: m_AnchorMax.y
       value: 0.3086479
       objectReference: {fileID: 0}
-    - target: {fileID: 1438005041722192374, guid: c3f6a30a7d785ef41a47b0cfd0c8b26d, type: 3}
+    - target: {fileID: 1438005041722192374, guid: c3f6a30a7d785ef41a47b0cfd0c8b26d,
+        type: 3}
       propertyPath: m_AnchorMin.x
       value: 0.06835955
       objectReference: {fileID: 0}
-    - target: {fileID: 1438005041722192374, guid: c3f6a30a7d785ef41a47b0cfd0c8b26d, type: 3}
+    - target: {fileID: 1438005041722192374, guid: c3f6a30a7d785ef41a47b0cfd0c8b26d,
+        type: 3}
       propertyPath: m_AnchorMin.y
       value: 0.13082394
       objectReference: {fileID: 0}
-    - target: {fileID: 1438005041722192374, guid: c3f6a30a7d785ef41a47b0cfd0c8b26d, type: 3}
+    - target: {fileID: 1438005041722192374, guid: c3f6a30a7d785ef41a47b0cfd0c8b26d,
+        type: 3}
       propertyPath: m_SizeDelta.x
       value: -98.7999
       objectReference: {fileID: 0}
-    - target: {fileID: 1438005041722192374, guid: c3f6a30a7d785ef41a47b0cfd0c8b26d, type: 3}
+    - target: {fileID: 1438005041722192374, guid: c3f6a30a7d785ef41a47b0cfd0c8b26d,
+        type: 3}
       propertyPath: m_SizeDelta.y
       value: -50
       objectReference: {fileID: 0}
-    - target: {fileID: 1438005041722192374, guid: c3f6a30a7d785ef41a47b0cfd0c8b26d, type: 3}
+    - target: {fileID: 1438005041722192374, guid: c3f6a30a7d785ef41a47b0cfd0c8b26d,
+        type: 3}
       propertyPath: m_LocalPosition.x
       value: 0
       objectReference: {fileID: 0}
-    - target: {fileID: 1438005041722192374, guid: c3f6a30a7d785ef41a47b0cfd0c8b26d, type: 3}
+    - target: {fileID: 1438005041722192374, guid: c3f6a30a7d785ef41a47b0cfd0c8b26d,
+        type: 3}
       propertyPath: m_LocalPosition.y
       value: 0
       objectReference: {fileID: 0}
-    - target: {fileID: 1438005041722192374, guid: c3f6a30a7d785ef41a47b0cfd0c8b26d, type: 3}
+    - target: {fileID: 1438005041722192374, guid: c3f6a30a7d785ef41a47b0cfd0c8b26d,
+        type: 3}
       propertyPath: m_LocalPosition.z
       value: 0
       objectReference: {fileID: 0}
-    - target: {fileID: 1438005041722192374, guid: c3f6a30a7d785ef41a47b0cfd0c8b26d, type: 3}
+    - target: {fileID: 1438005041722192374, guid: c3f6a30a7d785ef41a47b0cfd0c8b26d,
+        type: 3}
       propertyPath: m_LocalRotation.w
       value: 1
       objectReference: {fileID: 0}
-    - target: {fileID: 1438005041722192374, guid: c3f6a30a7d785ef41a47b0cfd0c8b26d, type: 3}
+    - target: {fileID: 1438005041722192374, guid: c3f6a30a7d785ef41a47b0cfd0c8b26d,
+        type: 3}
       propertyPath: m_LocalRotation.x
       value: -0
       objectReference: {fileID: 0}
-    - target: {fileID: 1438005041722192374, guid: c3f6a30a7d785ef41a47b0cfd0c8b26d, type: 3}
+    - target: {fileID: 1438005041722192374, guid: c3f6a30a7d785ef41a47b0cfd0c8b26d,
+        type: 3}
       propertyPath: m_LocalRotation.y
       value: -0
       objectReference: {fileID: 0}
-    - target: {fileID: 1438005041722192374, guid: c3f6a30a7d785ef41a47b0cfd0c8b26d, type: 3}
+    - target: {fileID: 1438005041722192374, guid: c3f6a30a7d785ef41a47b0cfd0c8b26d,
+        type: 3}
       propertyPath: m_LocalRotation.z
       value: -0
       objectReference: {fileID: 0}
-    - target: {fileID: 1438005041722192374, guid: c3f6a30a7d785ef41a47b0cfd0c8b26d, type: 3}
+    - target: {fileID: 1438005041722192374, guid: c3f6a30a7d785ef41a47b0cfd0c8b26d,
+        type: 3}
       propertyPath: m_AnchoredPosition.x
       value: 22.850464
       objectReference: {fileID: 0}
-    - target: {fileID: 1438005041722192374, guid: c3f6a30a7d785ef41a47b0cfd0c8b26d, type: 3}
+    - target: {fileID: 1438005041722192374, guid: c3f6a30a7d785ef41a47b0cfd0c8b26d,
+        type: 3}
       propertyPath: m_AnchoredPosition.y
       value: 68.2
       objectReference: {fileID: 0}
-    - target: {fileID: 1438005041722192374, guid: c3f6a30a7d785ef41a47b0cfd0c8b26d, type: 3}
+    - target: {fileID: 1438005041722192374, guid: c3f6a30a7d785ef41a47b0cfd0c8b26d,
+        type: 3}
       propertyPath: m_LocalEulerAnglesHint.x
       value: 0
       objectReference: {fileID: 0}
-    - target: {fileID: 1438005041722192374, guid: c3f6a30a7d785ef41a47b0cfd0c8b26d, type: 3}
+    - target: {fileID: 1438005041722192374, guid: c3f6a30a7d785ef41a47b0cfd0c8b26d,
+        type: 3}
       propertyPath: m_LocalEulerAnglesHint.y
       value: 0
       objectReference: {fileID: 0}
-    - target: {fileID: 1438005041722192374, guid: c3f6a30a7d785ef41a47b0cfd0c8b26d, type: 3}
+    - target: {fileID: 1438005041722192374, guid: c3f6a30a7d785ef41a47b0cfd0c8b26d,
+        type: 3}
       propertyPath: m_LocalEulerAnglesHint.z
       value: 0
       objectReference: {fileID: 0}
-    - target: {fileID: 1531301342784867179, guid: c3f6a30a7d785ef41a47b0cfd0c8b26d, type: 3}
+    - target: {fileID: 1531301342784867179, guid: c3f6a30a7d785ef41a47b0cfd0c8b26d,
+        type: 3}
       propertyPath: m_AnchorMax.y
       value: 0
       objectReference: {fileID: 0}
-    - target: {fileID: 1531301342784867179, guid: c3f6a30a7d785ef41a47b0cfd0c8b26d, type: 3}
+    - target: {fileID: 1531301342784867179, guid: c3f6a30a7d785ef41a47b0cfd0c8b26d,
+        type: 3}
       propertyPath: m_AnchorMin.y
       value: 0
       objectReference: {fileID: 0}
-    - target: {fileID: 1531301342784867179, guid: c3f6a30a7d785ef41a47b0cfd0c8b26d, type: 3}
+    - target: {fileID: 1531301342784867179, guid: c3f6a30a7d785ef41a47b0cfd0c8b26d,
+        type: 3}
       propertyPath: m_AnchoredPosition.x
       value: 0
       objectReference: {fileID: 0}
-    - target: {fileID: 1531301342784867179, guid: c3f6a30a7d785ef41a47b0cfd0c8b26d, type: 3}
+    - target: {fileID: 1531301342784867179, guid: c3f6a30a7d785ef41a47b0cfd0c8b26d,
+        type: 3}
       propertyPath: m_AnchoredPosition.y
       value: 0
       objectReference: {fileID: 0}
-    - target: {fileID: 2174966933596881657, guid: c3f6a30a7d785ef41a47b0cfd0c8b26d, type: 3}
+    - target: {fileID: 2174966933596881657, guid: c3f6a30a7d785ef41a47b0cfd0c8b26d,
+        type: 3}
       propertyPath: m_FontData.m_MaxSize
       value: 40
       objectReference: {fileID: 0}
-    - target: {fileID: 7636978241429846730, guid: c3f6a30a7d785ef41a47b0cfd0c8b26d, type: 3}
+    - target: {fileID: 7636978241429846730, guid: c3f6a30a7d785ef41a47b0cfd0c8b26d,
+        type: 3}
       propertyPath: m_AnchorMax.y
       value: 0
       objectReference: {fileID: 0}
-    - target: {fileID: 7636978241429846730, guid: c3f6a30a7d785ef41a47b0cfd0c8b26d, type: 3}
+    - target: {fileID: 7636978241429846730, guid: c3f6a30a7d785ef41a47b0cfd0c8b26d,
+        type: 3}
       propertyPath: m_AnchorMin.y
       value: 0
       objectReference: {fileID: 0}
-    - target: {fileID: 7636978241429846730, guid: c3f6a30a7d785ef41a47b0cfd0c8b26d, type: 3}
+    - target: {fileID: 7636978241429846730, guid: c3f6a30a7d785ef41a47b0cfd0c8b26d,
+        type: 3}
       propertyPath: m_AnchoredPosition.x
       value: 0
       objectReference: {fileID: 0}
-    - target: {fileID: 7636978241429846730, guid: c3f6a30a7d785ef41a47b0cfd0c8b26d, type: 3}
+    - target: {fileID: 7636978241429846730, guid: c3f6a30a7d785ef41a47b0cfd0c8b26d,
+        type: 3}
       propertyPath: m_AnchoredPosition.y
       value: 0
       objectReference: {fileID: 0}
-    - target: {fileID: 7912206577138345114, guid: c3f6a30a7d785ef41a47b0cfd0c8b26d, type: 3}
+    - target: {fileID: 7912206577138345114, guid: c3f6a30a7d785ef41a47b0cfd0c8b26d,
+        type: 3}
       propertyPath: m_AnchorMax.y
       value: 0
       objectReference: {fileID: 0}
-    - target: {fileID: 7912206577138345114, guid: c3f6a30a7d785ef41a47b0cfd0c8b26d, type: 3}
+    - target: {fileID: 7912206577138345114, guid: c3f6a30a7d785ef41a47b0cfd0c8b26d,
+        type: 3}
       propertyPath: m_AnchorMin.y
       value: 0
       objectReference: {fileID: 0}
-    - target: {fileID: 7912206577138345114, guid: c3f6a30a7d785ef41a47b0cfd0c8b26d, type: 3}
+    - target: {fileID: 7912206577138345114, guid: c3f6a30a7d785ef41a47b0cfd0c8b26d,
+        type: 3}
       propertyPath: m_AnchoredPosition.x
       value: 0
       objectReference: {fileID: 0}
-    - target: {fileID: 7912206577138345114, guid: c3f6a30a7d785ef41a47b0cfd0c8b26d, type: 3}
+    - target: {fileID: 7912206577138345114, guid: c3f6a30a7d785ef41a47b0cfd0c8b26d,
+        type: 3}
       propertyPath: m_AnchoredPosition.y
       value: 0
       objectReference: {fileID: 0}
-    - target: {fileID: 8210325049482289980, guid: c3f6a30a7d785ef41a47b0cfd0c8b26d, type: 3}
+    - target: {fileID: 8210325049482289980, guid: c3f6a30a7d785ef41a47b0cfd0c8b26d,
+        type: 3}
       propertyPath: m_CurrentName
       value: 
       objectReference: {fileID: 8470479361425810124}
-    - target: {fileID: 8403980163329380773, guid: c3f6a30a7d785ef41a47b0cfd0c8b26d, type: 3}
+    - target: {fileID: 8403980163329380773, guid: c3f6a30a7d785ef41a47b0cfd0c8b26d,
+        type: 3}
       propertyPath: m_AnchorMax.y
       value: 0
       objectReference: {fileID: 0}
-    - target: {fileID: 8403980163329380773, guid: c3f6a30a7d785ef41a47b0cfd0c8b26d, type: 3}
+    - target: {fileID: 8403980163329380773, guid: c3f6a30a7d785ef41a47b0cfd0c8b26d,
+        type: 3}
       propertyPath: m_AnchorMin.y
       value: 0
       objectReference: {fileID: 0}
-    - target: {fileID: 8403980163329380773, guid: c3f6a30a7d785ef41a47b0cfd0c8b26d, type: 3}
+    - target: {fileID: 8403980163329380773, guid: c3f6a30a7d785ef41a47b0cfd0c8b26d,
+        type: 3}
       propertyPath: m_AnchoredPosition.x
       value: 0
       objectReference: {fileID: 0}
-    - target: {fileID: 8403980163329380773, guid: c3f6a30a7d785ef41a47b0cfd0c8b26d, type: 3}
+    - target: {fileID: 8403980163329380773, guid: c3f6a30a7d785ef41a47b0cfd0c8b26d,
+        type: 3}
       propertyPath: m_AnchoredPosition.y
       value: 0
       objectReference: {fileID: 0}
-    - target: {fileID: 8728003287376236913, guid: c3f6a30a7d785ef41a47b0cfd0c8b26d, type: 3}
+    - target: {fileID: 8728003287376236913, guid: c3f6a30a7d785ef41a47b0cfd0c8b26d,
+        type: 3}
       propertyPath: m_Name
       value: NameDisplay
       objectReference: {fileID: 0}
     m_RemovedComponents: []
   m_SourcePrefab: {fileID: 100100000, guid: c3f6a30a7d785ef41a47b0cfd0c8b26d, type: 3}
-<<<<<<< HEAD
---- !u!1 &6487815535561920378 stripped
-GameObject:
-  m_CorrespondingSourceObject: {fileID: 8728003287376236913, guid: c3f6a30a7d785ef41a47b0cfd0c8b26d, type: 3}
+--- !u!114 &8470479361425810124 stripped
+MonoBehaviour:
+  m_CorrespondingSourceObject: {fileID: 6243239769371671751, guid: c3f6a30a7d785ef41a47b0cfd0c8b26d,
+    type: 3}
   m_PrefabInstance: {fileID: 2533628164130561547}
   m_PrefabAsset: {fileID: 0}
---- !u!114 &8470479361425810124 stripped
-MonoBehaviour:
-  m_CorrespondingSourceObject: {fileID: 6243239769371671751, guid: c3f6a30a7d785ef41a47b0cfd0c8b26d, type: 3}
-  m_PrefabInstance: {fileID: 2533628164130561547}
-  m_PrefabAsset: {fileID: 0}
   m_GameObject: {fileID: 0}
   m_Enabled: 1
   m_EditorHideFlags: 0
   m_Script: {fileID: 11500000, guid: f4688fdb7df04437aeb418b961361dc5, type: 3}
   m_Name: 
   m_EditorClassIdentifier: 
-=======
->>>>>>> a6dde6c3
 --- !u!224 &3521129445966426109 stripped
 RectTransform:
-  m_CorrespondingSourceObject: {fileID: 1438005041722192374, guid: c3f6a30a7d785ef41a47b0cfd0c8b26d, type: 3}
+  m_CorrespondingSourceObject: {fileID: 1438005041722192374, guid: c3f6a30a7d785ef41a47b0cfd0c8b26d,
+    type: 3}
   m_PrefabInstance: {fileID: 2533628164130561547}
   m_PrefabAsset: {fileID: 0}
 --- !u!114 &5969994396107504951 stripped
 MonoBehaviour:
-  m_CorrespondingSourceObject: {fileID: 8210325049482289980, guid: c3f6a30a7d785ef41a47b0cfd0c8b26d, type: 3}
+  m_CorrespondingSourceObject: {fileID: 8210325049482289980, guid: c3f6a30a7d785ef41a47b0cfd0c8b26d,
+    type: 3}
   m_PrefabInstance: {fileID: 2533628164130561547}
   m_PrefabAsset: {fileID: 0}
   m_GameObject: {fileID: 0}
