--- conflicted
+++ resolved
@@ -1,8 +1,913 @@
-version https://git-lfs.github.com/spec/v1
-<<<<<<< HEAD
-oid sha256:c5887ae6b664298db3472186caf493ea1ffba53562b7134ee8d28c16697eb696
-size 29020
-=======
-oid sha256:deeb2139725acb93b46ebb927a8d68f1affb927ceca184dc252083696e14feaf
-size 28598
->>>>>>> 8de4f38f
+%YAML 1.1
+%TAG !u! tag:unity3d.com,2011:
+--- !u!29 &1
+OcclusionCullingSettings:
+  m_ObjectHideFlags: 0
+  serializedVersion: 2
+  m_OcclusionBakeSettings:
+    smallestOccluder: 5
+    smallestHole: 0.25
+    backfaceThreshold: 100
+  m_SceneGUID: 00000000000000000000000000000000
+  m_OcclusionCullingData: {fileID: 0}
+--- !u!104 &2
+RenderSettings:
+  m_ObjectHideFlags: 0
+  serializedVersion: 9
+  m_Fog: 0
+  m_FogColor: {r: 0.5, g: 0.5, b: 0.5, a: 1}
+  m_FogMode: 3
+  m_FogDensity: 0.01
+  m_LinearFogStart: 0
+  m_LinearFogEnd: 300
+  m_AmbientSkyColor: {r: 0.212, g: 0.227, b: 0.259, a: 1}
+  m_AmbientEquatorColor: {r: 0.114, g: 0.125, b: 0.133, a: 1}
+  m_AmbientGroundColor: {r: 0.047, g: 0.043, b: 0.035, a: 1}
+  m_AmbientIntensity: 1
+  m_AmbientMode: 0
+  m_SubtractiveShadowColor: {r: 0.42, g: 0.478, b: 0.627, a: 1}
+  m_SkyboxMaterial: {fileID: 10304, guid: 0000000000000000f000000000000000, type: 0}
+  m_HaloStrength: 0.5
+  m_FlareStrength: 1
+  m_FlareFadeSpeed: 3
+  m_HaloTexture: {fileID: 0}
+  m_SpotCookie: {fileID: 10001, guid: 0000000000000000e000000000000000, type: 0}
+  m_DefaultReflectionMode: 0
+  m_DefaultReflectionResolution: 128
+  m_ReflectionBounces: 1
+  m_ReflectionIntensity: 1
+  m_CustomReflection: {fileID: 0}
+  m_Sun: {fileID: 0}
+  m_IndirectSpecularColor: {r: 0.12731713, g: 0.13414736, b: 0.121078536, a: 1}
+  m_UseRadianceAmbientProbe: 0
+--- !u!157 &3
+LightmapSettings:
+  m_ObjectHideFlags: 0
+  serializedVersion: 12
+  m_GIWorkflowMode: 1
+  m_GISettings:
+    serializedVersion: 2
+    m_BounceScale: 1
+    m_IndirectOutputScale: 1
+    m_AlbedoBoost: 1
+    m_EnvironmentLightingMode: 0
+    m_EnableBakedLightmaps: 1
+    m_EnableRealtimeLightmaps: 0
+  m_LightmapEditorSettings:
+    serializedVersion: 12
+    m_Resolution: 2
+    m_BakeResolution: 40
+    m_AtlasSize: 1024
+    m_AO: 0
+    m_AOMaxDistance: 1
+    m_CompAOExponent: 1
+    m_CompAOExponentDirect: 0
+    m_ExtractAmbientOcclusion: 0
+    m_Padding: 2
+    m_LightmapParameters: {fileID: 0}
+    m_LightmapsBakeMode: 1
+    m_TextureCompression: 1
+    m_FinalGather: 0
+    m_FinalGatherFiltering: 1
+    m_FinalGatherRayCount: 256
+    m_ReflectionCompression: 2
+    m_MixedBakeMode: 2
+    m_BakeBackend: 1
+    m_PVRSampling: 1
+    m_PVRDirectSampleCount: 32
+    m_PVRSampleCount: 512
+    m_PVRBounces: 2
+    m_PVREnvironmentSampleCount: 256
+    m_PVREnvironmentReferencePointCount: 2048
+    m_PVRFilteringMode: 1
+    m_PVRDenoiserTypeDirect: 1
+    m_PVRDenoiserTypeIndirect: 1
+    m_PVRDenoiserTypeAO: 1
+    m_PVRFilterTypeDirect: 0
+    m_PVRFilterTypeIndirect: 0
+    m_PVRFilterTypeAO: 0
+    m_PVREnvironmentMIS: 1
+    m_PVRCulling: 1
+    m_PVRFilteringGaussRadiusDirect: 1
+    m_PVRFilteringGaussRadiusIndirect: 5
+    m_PVRFilteringGaussRadiusAO: 2
+    m_PVRFilteringAtrousPositionSigmaDirect: 0.5
+    m_PVRFilteringAtrousPositionSigmaIndirect: 2
+    m_PVRFilteringAtrousPositionSigmaAO: 1
+    m_ExportTrainingData: 0
+    m_TrainingDataDestination: TrainingData
+    m_LightProbeSampleCountMultiplier: 4
+  m_LightingDataAsset: {fileID: 0}
+  m_LightingSettings: {fileID: 0}
+--- !u!196 &4
+NavMeshSettings:
+  serializedVersion: 2
+  m_ObjectHideFlags: 0
+  m_BuildSettings:
+    serializedVersion: 2
+    agentTypeID: 0
+    agentRadius: 0.5
+    agentHeight: 2
+    agentSlope: 45
+    agentClimb: 0.4
+    ledgeDropHeight: 0
+    maxJumpAcrossDistance: 0
+    minRegionArea: 2
+    manualCellSize: 0
+    cellSize: 0.16666667
+    manualTileSize: 0
+    tileSize: 256
+    accuratePlacement: 0
+    maxJobWorkers: 0
+    preserveTilesOutsideBounds: 0
+    debug:
+      m_Flags: 0
+  m_NavMeshData: {fileID: 0}
+--- !u!1001 &198448666
+PrefabInstance:
+  m_ObjectHideFlags: 0
+  serializedVersion: 2
+  m_Modification:
+    m_TransformParent: {fileID: 0}
+    m_Modifications:
+    - target: {fileID: 5481454454015836547, guid: e72333b456e660e4ea000915e754a89e,
+        type: 3}
+      propertyPath: m_RootOrder
+      value: 4
+      objectReference: {fileID: 0}
+    - target: {fileID: 5481454454015836547, guid: e72333b456e660e4ea000915e754a89e,
+        type: 3}
+      propertyPath: m_LocalPosition.x
+      value: 0
+      objectReference: {fileID: 0}
+    - target: {fileID: 5481454454015836547, guid: e72333b456e660e4ea000915e754a89e,
+        type: 3}
+      propertyPath: m_LocalPosition.y
+      value: 0
+      objectReference: {fileID: 0}
+    - target: {fileID: 5481454454015836547, guid: e72333b456e660e4ea000915e754a89e,
+        type: 3}
+      propertyPath: m_LocalPosition.z
+      value: 0
+      objectReference: {fileID: 0}
+    - target: {fileID: 5481454454015836547, guid: e72333b456e660e4ea000915e754a89e,
+        type: 3}
+      propertyPath: m_LocalRotation.w
+      value: 1
+      objectReference: {fileID: 0}
+    - target: {fileID: 5481454454015836547, guid: e72333b456e660e4ea000915e754a89e,
+        type: 3}
+      propertyPath: m_LocalRotation.x
+      value: 0
+      objectReference: {fileID: 0}
+    - target: {fileID: 5481454454015836547, guid: e72333b456e660e4ea000915e754a89e,
+        type: 3}
+      propertyPath: m_LocalRotation.y
+      value: 0
+      objectReference: {fileID: 0}
+    - target: {fileID: 5481454454015836547, guid: e72333b456e660e4ea000915e754a89e,
+        type: 3}
+      propertyPath: m_LocalRotation.z
+      value: 0
+      objectReference: {fileID: 0}
+    - target: {fileID: 5481454454015836547, guid: e72333b456e660e4ea000915e754a89e,
+        type: 3}
+      propertyPath: m_LocalEulerAnglesHint.x
+      value: 0
+      objectReference: {fileID: 0}
+    - target: {fileID: 5481454454015836547, guid: e72333b456e660e4ea000915e754a89e,
+        type: 3}
+      propertyPath: m_LocalEulerAnglesHint.y
+      value: 0
+      objectReference: {fileID: 0}
+    - target: {fileID: 5481454454015836547, guid: e72333b456e660e4ea000915e754a89e,
+        type: 3}
+      propertyPath: m_LocalEulerAnglesHint.z
+      value: 0
+      objectReference: {fileID: 0}
+    - target: {fileID: 8903871572698405651, guid: e72333b456e660e4ea000915e754a89e,
+        type: 3}
+      propertyPath: m_Name
+      value: NetworkOverlay
+      objectReference: {fileID: 0}
+    m_RemovedComponents: []
+  m_SourcePrefab: {fileID: 100100000, guid: e72333b456e660e4ea000915e754a89e, type: 3}
+--- !u!1001 &410045981
+PrefabInstance:
+  m_ObjectHideFlags: 0
+  serializedVersion: 2
+  m_Modification:
+    m_TransformParent: {fileID: 0}
+    m_Modifications:
+    - target: {fileID: 294265329686786380, guid: 92e4be25f4f9a694a85129911fdc765b,
+        type: 3}
+      propertyPath: m_SizeDelta.x
+      value: 90
+      objectReference: {fileID: 0}
+    - target: {fileID: 294265329686786380, guid: 92e4be25f4f9a694a85129911fdc765b,
+        type: 3}
+      propertyPath: m_SizeDelta.y
+      value: 90
+      objectReference: {fileID: 0}
+    - target: {fileID: 294265329686786380, guid: 92e4be25f4f9a694a85129911fdc765b,
+        type: 3}
+      propertyPath: m_AnchoredPosition.x
+      value: -90
+      objectReference: {fileID: 0}
+    - target: {fileID: 294265329686786380, guid: 92e4be25f4f9a694a85129911fdc765b,
+        type: 3}
+      propertyPath: m_AnchoredPosition.y
+      value: -10
+      objectReference: {fileID: 0}
+    - target: {fileID: 294265330276786217, guid: 92e4be25f4f9a694a85129911fdc765b,
+        type: 3}
+      propertyPath: m_Pivot.x
+      value: 0
+      objectReference: {fileID: 0}
+    - target: {fileID: 294265330276786217, guid: 92e4be25f4f9a694a85129911fdc765b,
+        type: 3}
+      propertyPath: m_Pivot.y
+      value: 0
+      objectReference: {fileID: 0}
+    - target: {fileID: 294265330276786217, guid: 92e4be25f4f9a694a85129911fdc765b,
+        type: 3}
+      propertyPath: m_RootOrder
+      value: 7
+      objectReference: {fileID: 0}
+    - target: {fileID: 294265330276786217, guid: 92e4be25f4f9a694a85129911fdc765b,
+        type: 3}
+      propertyPath: m_AnchorMax.x
+      value: 0
+      objectReference: {fileID: 0}
+    - target: {fileID: 294265330276786217, guid: 92e4be25f4f9a694a85129911fdc765b,
+        type: 3}
+      propertyPath: m_AnchorMax.y
+      value: 0
+      objectReference: {fileID: 0}
+    - target: {fileID: 294265330276786217, guid: 92e4be25f4f9a694a85129911fdc765b,
+        type: 3}
+      propertyPath: m_AnchorMin.x
+      value: 0
+      objectReference: {fileID: 0}
+    - target: {fileID: 294265330276786217, guid: 92e4be25f4f9a694a85129911fdc765b,
+        type: 3}
+      propertyPath: m_AnchorMin.y
+      value: 0
+      objectReference: {fileID: 0}
+    - target: {fileID: 294265330276786217, guid: 92e4be25f4f9a694a85129911fdc765b,
+        type: 3}
+      propertyPath: m_SizeDelta.x
+      value: 0
+      objectReference: {fileID: 0}
+    - target: {fileID: 294265330276786217, guid: 92e4be25f4f9a694a85129911fdc765b,
+        type: 3}
+      propertyPath: m_SizeDelta.y
+      value: 0
+      objectReference: {fileID: 0}
+    - target: {fileID: 294265330276786217, guid: 92e4be25f4f9a694a85129911fdc765b,
+        type: 3}
+      propertyPath: m_LocalPosition.x
+      value: 0
+      objectReference: {fileID: 0}
+    - target: {fileID: 294265330276786217, guid: 92e4be25f4f9a694a85129911fdc765b,
+        type: 3}
+      propertyPath: m_LocalPosition.y
+      value: 0
+      objectReference: {fileID: 0}
+    - target: {fileID: 294265330276786217, guid: 92e4be25f4f9a694a85129911fdc765b,
+        type: 3}
+      propertyPath: m_LocalPosition.z
+      value: 0
+      objectReference: {fileID: 0}
+    - target: {fileID: 294265330276786217, guid: 92e4be25f4f9a694a85129911fdc765b,
+        type: 3}
+      propertyPath: m_LocalRotation.w
+      value: 1
+      objectReference: {fileID: 0}
+    - target: {fileID: 294265330276786217, guid: 92e4be25f4f9a694a85129911fdc765b,
+        type: 3}
+      propertyPath: m_LocalRotation.x
+      value: 0
+      objectReference: {fileID: 0}
+    - target: {fileID: 294265330276786217, guid: 92e4be25f4f9a694a85129911fdc765b,
+        type: 3}
+      propertyPath: m_LocalRotation.y
+      value: 0
+      objectReference: {fileID: 0}
+    - target: {fileID: 294265330276786217, guid: 92e4be25f4f9a694a85129911fdc765b,
+        type: 3}
+      propertyPath: m_LocalRotation.z
+      value: 0
+      objectReference: {fileID: 0}
+    - target: {fileID: 294265330276786217, guid: 92e4be25f4f9a694a85129911fdc765b,
+        type: 3}
+      propertyPath: m_AnchoredPosition.x
+      value: 0
+      objectReference: {fileID: 0}
+    - target: {fileID: 294265330276786217, guid: 92e4be25f4f9a694a85129911fdc765b,
+        type: 3}
+      propertyPath: m_AnchoredPosition.y
+      value: 0
+      objectReference: {fileID: 0}
+    - target: {fileID: 294265330276786217, guid: 92e4be25f4f9a694a85129911fdc765b,
+        type: 3}
+      propertyPath: m_LocalEulerAnglesHint.x
+      value: 0
+      objectReference: {fileID: 0}
+    - target: {fileID: 294265330276786217, guid: 92e4be25f4f9a694a85129911fdc765b,
+        type: 3}
+      propertyPath: m_LocalEulerAnglesHint.y
+      value: 0
+      objectReference: {fileID: 0}
+    - target: {fileID: 294265330276786217, guid: 92e4be25f4f9a694a85129911fdc765b,
+        type: 3}
+      propertyPath: m_LocalEulerAnglesHint.z
+      value: 0
+      objectReference: {fileID: 0}
+    - target: {fileID: 294265330276786221, guid: 92e4be25f4f9a694a85129911fdc765b,
+        type: 3}
+      propertyPath: m_Name
+      value: SettingsPanelCanvas
+      objectReference: {fileID: 0}
+    - target: {fileID: 1591034541050051854, guid: 92e4be25f4f9a694a85129911fdc765b,
+        type: 3}
+      propertyPath: m_AnchorMax.x
+      value: 0
+      objectReference: {fileID: 0}
+    - target: {fileID: 1591034541050051854, guid: 92e4be25f4f9a694a85129911fdc765b,
+        type: 3}
+      propertyPath: m_AnchorMax.y
+      value: 0
+      objectReference: {fileID: 0}
+    - target: {fileID: 1591034541991487326, guid: 92e4be25f4f9a694a85129911fdc765b,
+        type: 3}
+      propertyPath: m_AnchorMax.x
+      value: 0
+      objectReference: {fileID: 0}
+    - target: {fileID: 1591034541991487326, guid: 92e4be25f4f9a694a85129911fdc765b,
+        type: 3}
+      propertyPath: m_AnchorMax.y
+      value: 0
+      objectReference: {fileID: 0}
+    - target: {fileID: 1591034541991487326, guid: 92e4be25f4f9a694a85129911fdc765b,
+        type: 3}
+      propertyPath: m_AnchorMin.x
+      value: 0
+      objectReference: {fileID: 0}
+    - target: {fileID: 6005602306300149307, guid: 92e4be25f4f9a694a85129911fdc765b,
+        type: 3}
+      propertyPath: m_AnchorMax.x
+      value: 0
+      objectReference: {fileID: 0}
+    - target: {fileID: 6005602306300149307, guid: 92e4be25f4f9a694a85129911fdc765b,
+        type: 3}
+      propertyPath: m_AnchorMax.y
+      value: 0
+      objectReference: {fileID: 0}
+    - target: {fileID: 7817392311645474671, guid: 92e4be25f4f9a694a85129911fdc765b,
+        type: 3}
+      propertyPath: m_AnchorMax.x
+      value: 0
+      objectReference: {fileID: 0}
+    - target: {fileID: 7817392311645474671, guid: 92e4be25f4f9a694a85129911fdc765b,
+        type: 3}
+      propertyPath: m_AnchorMax.y
+      value: 0
+      objectReference: {fileID: 0}
+    - target: {fileID: 7817392311645474671, guid: 92e4be25f4f9a694a85129911fdc765b,
+        type: 3}
+      propertyPath: m_AnchorMin.x
+      value: 0
+      objectReference: {fileID: 0}
+    m_RemovedComponents: []
+  m_SourcePrefab: {fileID: 100100000, guid: 92e4be25f4f9a694a85129911fdc765b, type: 3}
+--- !u!1 &775006346
+GameObject:
+  m_ObjectHideFlags: 0
+  m_CorrespondingSourceObject: {fileID: 0}
+  m_PrefabInstance: {fileID: 0}
+  m_PrefabAsset: {fileID: 0}
+  serializedVersion: 6
+  m_Component:
+  - component: {fileID: 775006349}
+  - component: {fileID: 775006348}
+  - component: {fileID: 775006347}
+  m_Layer: 0
+  m_Name: Main Camera
+  m_TagString: MainCamera
+  m_Icon: {fileID: 0}
+  m_NavMeshLayer: 0
+  m_StaticEditorFlags: 0
+  m_IsActive: 1
+--- !u!81 &775006347
+AudioListener:
+  m_ObjectHideFlags: 0
+  m_CorrespondingSourceObject: {fileID: 0}
+  m_PrefabInstance: {fileID: 0}
+  m_PrefabAsset: {fileID: 0}
+  m_GameObject: {fileID: 775006346}
+  m_Enabled: 1
+--- !u!20 &775006348
+Camera:
+  m_ObjectHideFlags: 0
+  m_CorrespondingSourceObject: {fileID: 0}
+  m_PrefabInstance: {fileID: 0}
+  m_PrefabAsset: {fileID: 0}
+  m_GameObject: {fileID: 775006346}
+  m_Enabled: 1
+  serializedVersion: 2
+  m_ClearFlags: 2
+  m_BackGroundColor: {r: 0, g: 0, b: 0, a: 0}
+  m_projectionMatrixMode: 1
+  m_GateFitMode: 2
+  m_FOVAxisMode: 0
+  m_SensorSize: {x: 36, y: 24}
+  m_LensShift: {x: 0, y: 0}
+  m_FocalLength: 50
+  m_NormalizedViewPortRect:
+    serializedVersion: 2
+    x: 0
+    y: 0
+    width: 1
+    height: 1
+  near clip plane: 0.3
+  far clip plane: 1000
+  field of view: 60
+  orthographic: 0
+  orthographic size: 5
+  m_Depth: -1
+  m_CullingMask:
+    serializedVersion: 2
+    m_Bits: 4294967295
+  m_RenderingPath: -1
+  m_TargetTexture: {fileID: 0}
+  m_TargetDisplay: 0
+  m_TargetEye: 3
+  m_HDR: 1
+  m_AllowMSAA: 1
+  m_AllowDynamicResolution: 0
+  m_ForceIntoRT: 0
+  m_OcclusionCulling: 1
+  m_StereoConvergence: 10
+  m_StereoSeparation: 0.022
+--- !u!4 &775006349
+Transform:
+  m_ObjectHideFlags: 0
+  m_CorrespondingSourceObject: {fileID: 0}
+  m_PrefabInstance: {fileID: 0}
+  m_PrefabAsset: {fileID: 0}
+  m_GameObject: {fileID: 775006346}
+  m_LocalRotation: {x: 0, y: 0, z: 0, w: 1}
+  m_LocalPosition: {x: 0, y: 1, z: -10}
+  m_LocalScale: {x: 1, y: 1, z: 1}
+  m_Children: []
+  m_Father: {fileID: 0}
+  m_RootOrder: 0
+  m_LocalEulerAnglesHint: {x: 0, y: 0, z: 0}
+--- !u!1 &781513623
+GameObject:
+  m_ObjectHideFlags: 0
+  m_CorrespondingSourceObject: {fileID: 0}
+  m_PrefabInstance: {fileID: 0}
+  m_PrefabAsset: {fileID: 0}
+  serializedVersion: 6
+  m_Component:
+  - component: {fileID: 781513625}
+  - component: {fileID: 781513624}
+  m_Layer: 0
+  m_Name: StartupRoot
+  m_TagString: Untagged
+  m_Icon: {fileID: 0}
+  m_NavMeshLayer: 0
+  m_StaticEditorFlags: 0
+  m_IsActive: 1
+--- !u!114 &781513624
+MonoBehaviour:
+  m_ObjectHideFlags: 0
+  m_CorrespondingSourceObject: {fileID: 0}
+  m_PrefabInstance: {fileID: 0}
+  m_PrefabAsset: {fileID: 0}
+  m_GameObject: {fileID: 781513623}
+  m_Enabled: 1
+  m_EditorHideFlags: 0
+  m_Script: {fileID: 11500000, guid: 4f8db4f9c20e5a64ca1abbf44ed92dae, type: 3}
+  m_Name: 
+  m_EditorClassIdentifier: 
+--- !u!4 &781513625
+Transform:
+  m_ObjectHideFlags: 0
+  m_CorrespondingSourceObject: {fileID: 0}
+  m_PrefabInstance: {fileID: 0}
+  m_PrefabAsset: {fileID: 0}
+  m_GameObject: {fileID: 781513623}
+  m_LocalRotation: {x: 0, y: 0, z: 0, w: 1}
+  m_LocalPosition: {x: 0, y: 0, z: 0}
+  m_LocalScale: {x: 1, y: 1, z: 1}
+  m_Children: []
+  m_Father: {fileID: 0}
+  m_RootOrder: 6
+  m_LocalEulerAnglesHint: {x: 0, y: 0, z: 0}
+--- !u!1 &1359040525 stripped
+GameObject:
+  m_CorrespondingSourceObject: {fileID: 5436007408952557947, guid: 8f5ddd70561bc0b42bbbe5a8a155bb7b,
+    type: 3}
+  m_PrefabInstance: {fileID: 5436007408130527606}
+  m_PrefabAsset: {fileID: 0}
+--- !u!1 &1846624728
+GameObject:
+  m_ObjectHideFlags: 0
+  m_CorrespondingSourceObject: {fileID: 0}
+  m_PrefabInstance: {fileID: 0}
+  m_PrefabAsset: {fileID: 0}
+  serializedVersion: 6
+  m_Component:
+  - component: {fileID: 1846624731}
+  - component: {fileID: 1846624730}
+  - component: {fileID: 1846624729}
+  - component: {fileID: 1846624732}
+  m_Layer: 0
+  m_Name: ClientMusicPlayer
+  m_TagString: Untagged
+  m_Icon: {fileID: 0}
+  m_NavMeshLayer: 0
+  m_StaticEditorFlags: 0
+  m_IsActive: 1
+--- !u!114 &1846624729
+MonoBehaviour:
+  m_ObjectHideFlags: 0
+  m_CorrespondingSourceObject: {fileID: 0}
+  m_PrefabInstance: {fileID: 0}
+  m_PrefabAsset: {fileID: 0}
+  m_GameObject: {fileID: 1846624728}
+  m_Enabled: 1
+  m_EditorHideFlags: 0
+  m_Script: {fileID: 11500000, guid: c2c1ea707825db94e99095dcec332c19, type: 3}
+  m_Name: 
+  m_EditorClassIdentifier: 
+  m_ThemeMusic: {fileID: 8300000, guid: 413aab5b72905cc42b488d5991035197, type: 3}
+  m_BossMusic: {fileID: 8300000, guid: f770930a596a5a145a53f25b2ef34131, type: 3}
+  m_VictoryMusic: {fileID: 8300000, guid: 197a19cfbce09394d9afa55cc2c5ca22, type: 3}
+  m_source: {fileID: 1846624730}
+--- !u!82 &1846624730
+AudioSource:
+  m_ObjectHideFlags: 0
+  m_CorrespondingSourceObject: {fileID: 0}
+  m_PrefabInstance: {fileID: 0}
+  m_PrefabAsset: {fileID: 0}
+  m_GameObject: {fileID: 1846624728}
+  m_Enabled: 1
+  serializedVersion: 4
+  OutputAudioMixerGroup: {fileID: 4503646073280770931, guid: e39f39bfdfb22b541bbc115192fc2809,
+    type: 2}
+  m_audioClip: {fileID: 0}
+  m_PlayOnAwake: 1
+  m_Volume: 1
+  m_Pitch: 1
+  Loop: 0
+  Mute: 0
+  Spatialize: 0
+  SpatializePostEffects: 0
+  Priority: 128
+  DopplerLevel: 1
+  MinDistance: 1
+  MaxDistance: 500
+  Pan2D: 0
+  rolloffMode: 0
+  BypassEffects: 0
+  BypassListenerEffects: 0
+  BypassReverbZones: 0
+  rolloffCustomCurve:
+    serializedVersion: 2
+    m_Curve:
+    - serializedVersion: 3
+      time: 0
+      value: 1
+      inSlope: 0
+      outSlope: 0
+      tangentMode: 0
+      weightedMode: 0
+      inWeight: 0.33333334
+      outWeight: 0.33333334
+    - serializedVersion: 3
+      time: 1
+      value: 0
+      inSlope: 0
+      outSlope: 0
+      tangentMode: 0
+      weightedMode: 0
+      inWeight: 0.33333334
+      outWeight: 0.33333334
+    m_PreInfinity: 2
+    m_PostInfinity: 2
+    m_RotationOrder: 4
+  panLevelCustomCurve:
+    serializedVersion: 2
+    m_Curve:
+    - serializedVersion: 3
+      time: 0
+      value: 0
+      inSlope: 0
+      outSlope: 0
+      tangentMode: 0
+      weightedMode: 0
+      inWeight: 0.33333334
+      outWeight: 0.33333334
+    m_PreInfinity: 2
+    m_PostInfinity: 2
+    m_RotationOrder: 4
+  spreadCustomCurve:
+    serializedVersion: 2
+    m_Curve:
+    - serializedVersion: 3
+      time: 0
+      value: 0
+      inSlope: 0
+      outSlope: 0
+      tangentMode: 0
+      weightedMode: 0
+      inWeight: 0.33333334
+      outWeight: 0.33333334
+    m_PreInfinity: 2
+    m_PostInfinity: 2
+    m_RotationOrder: 4
+  reverbZoneMixCustomCurve:
+    serializedVersion: 2
+    m_Curve:
+    - serializedVersion: 3
+      time: 0
+      value: 1
+      inSlope: 0
+      outSlope: 0
+      tangentMode: 0
+      weightedMode: 0
+      inWeight: 0.33333334
+      outWeight: 0.33333334
+    m_PreInfinity: 2
+    m_PostInfinity: 2
+    m_RotationOrder: 4
+--- !u!4 &1846624731
+Transform:
+  m_ObjectHideFlags: 0
+  m_CorrespondingSourceObject: {fileID: 0}
+  m_PrefabInstance: {fileID: 0}
+  m_PrefabAsset: {fileID: 0}
+  m_GameObject: {fileID: 1846624728}
+  m_LocalRotation: {x: 0, y: 0, z: 0, w: 1}
+  m_LocalPosition: {x: 0, y: 0, z: 0}
+  m_LocalScale: {x: 1, y: 1, z: 1}
+  m_Children: []
+  m_Father: {fileID: 0}
+  m_RootOrder: 5
+  m_LocalEulerAnglesHint: {x: 0, y: 0, z: 0}
+--- !u!114 &1846624732
+MonoBehaviour:
+  m_ObjectHideFlags: 0
+  m_CorrespondingSourceObject: {fileID: 0}
+  m_PrefabInstance: {fileID: 0}
+  m_PrefabAsset: {fileID: 0}
+  m_GameObject: {fileID: 1846624728}
+  m_Enabled: 1
+  m_EditorHideFlags: 0
+  m_Script: {fileID: 11500000, guid: e49a0047dd875594a8b6209502628f62, type: 3}
+  m_Name: 
+  m_EditorClassIdentifier: 
+  m_Mixer: {fileID: 24100000, guid: e39f39bfdfb22b541bbc115192fc2809, type: 2}
+  m_MixerVarMainVolume: OverallVolume
+  m_MixerVarMusicVolume: MusicVolume
+--- !u!1001 &5062837533373403712
+PrefabInstance:
+  m_ObjectHideFlags: 0
+  serializedVersion: 2
+  m_Modification:
+    m_TransformParent: {fileID: 0}
+    m_Modifications:
+    - target: {fileID: 5062837533140207349, guid: c16e5c84955e2124b819f83a4e5078db,
+        type: 3}
+      propertyPath: m_Name
+      value: GameNetPortal
+      objectReference: {fileID: 0}
+    - target: {fileID: 5062837533140207350, guid: c16e5c84955e2124b819f83a4e5078db,
+        type: 3}
+      propertyPath: NetworkManagerGO
+      value: 
+      objectReference: {fileID: 1359040525}
+    - target: {fileID: 5062837533140207350, guid: c16e5c84955e2124b819f83a4e5078db,
+        type: 3}
+      propertyPath: m_NetworkManager
+      value: 
+      objectReference: {fileID: 5436007408130527607}
+    - target: {fileID: 5062837533140207352, guid: c16e5c84955e2124b819f83a4e5078db,
+        type: 3}
+      propertyPath: m_RootOrder
+      value: 2
+      objectReference: {fileID: 0}
+    - target: {fileID: 5062837533140207352, guid: c16e5c84955e2124b819f83a4e5078db,
+        type: 3}
+      propertyPath: m_LocalPosition.x
+      value: 0
+      objectReference: {fileID: 0}
+    - target: {fileID: 5062837533140207352, guid: c16e5c84955e2124b819f83a4e5078db,
+        type: 3}
+      propertyPath: m_LocalPosition.y
+      value: 0
+      objectReference: {fileID: 0}
+    - target: {fileID: 5062837533140207352, guid: c16e5c84955e2124b819f83a4e5078db,
+        type: 3}
+      propertyPath: m_LocalPosition.z
+      value: 0
+      objectReference: {fileID: 0}
+    - target: {fileID: 5062837533140207352, guid: c16e5c84955e2124b819f83a4e5078db,
+        type: 3}
+      propertyPath: m_LocalRotation.w
+      value: 1
+      objectReference: {fileID: 0}
+    - target: {fileID: 5062837533140207352, guid: c16e5c84955e2124b819f83a4e5078db,
+        type: 3}
+      propertyPath: m_LocalRotation.x
+      value: 0
+      objectReference: {fileID: 0}
+    - target: {fileID: 5062837533140207352, guid: c16e5c84955e2124b819f83a4e5078db,
+        type: 3}
+      propertyPath: m_LocalRotation.y
+      value: 0
+      objectReference: {fileID: 0}
+    - target: {fileID: 5062837533140207352, guid: c16e5c84955e2124b819f83a4e5078db,
+        type: 3}
+      propertyPath: m_LocalRotation.z
+      value: 0
+      objectReference: {fileID: 0}
+    - target: {fileID: 5062837533140207352, guid: c16e5c84955e2124b819f83a4e5078db,
+        type: 3}
+      propertyPath: m_LocalEulerAnglesHint.x
+      value: 0
+      objectReference: {fileID: 0}
+    - target: {fileID: 5062837533140207352, guid: c16e5c84955e2124b819f83a4e5078db,
+        type: 3}
+      propertyPath: m_LocalEulerAnglesHint.y
+      value: 0
+      objectReference: {fileID: 0}
+    - target: {fileID: 5062837533140207352, guid: c16e5c84955e2124b819f83a4e5078db,
+        type: 3}
+      propertyPath: m_LocalEulerAnglesHint.z
+      value: 0
+      objectReference: {fileID: 0}
+    m_RemovedComponents: []
+  m_SourcePrefab: {fileID: 100100000, guid: c16e5c84955e2124b819f83a4e5078db, type: 3}
+--- !u!1001 &5436007408130527606
+PrefabInstance:
+  m_ObjectHideFlags: 0
+  serializedVersion: 2
+  m_Modification:
+    m_TransformParent: {fileID: 0}
+    m_Modifications:
+    - target: {fileID: 503411709, guid: 8f5ddd70561bc0b42bbbe5a8a155bb7b, type: 3}
+      propertyPath: m_SendQueueSize
+      value: 1024
+      objectReference: {fileID: 0}
+    - target: {fileID: 503411709, guid: 8f5ddd70561bc0b42bbbe5a8a155bb7b, type: 3}
+      propertyPath: m_ReciveQueueSize
+      value: 1024
+      objectReference: {fileID: 0}
+    - target: {fileID: 5436007408952557925, guid: 8f5ddd70561bc0b42bbbe5a8a155bb7b,
+        type: 3}
+      propertyPath: m_RootOrder
+      value: 1
+      objectReference: {fileID: 0}
+    - target: {fileID: 5436007408952557925, guid: 8f5ddd70561bc0b42bbbe5a8a155bb7b,
+        type: 3}
+      propertyPath: m_LocalPosition.x
+      value: 0
+      objectReference: {fileID: 0}
+    - target: {fileID: 5436007408952557925, guid: 8f5ddd70561bc0b42bbbe5a8a155bb7b,
+        type: 3}
+      propertyPath: m_LocalPosition.y
+      value: 0
+      objectReference: {fileID: 0}
+    - target: {fileID: 5436007408952557925, guid: 8f5ddd70561bc0b42bbbe5a8a155bb7b,
+        type: 3}
+      propertyPath: m_LocalPosition.z
+      value: 0
+      objectReference: {fileID: 0}
+    - target: {fileID: 5436007408952557925, guid: 8f5ddd70561bc0b42bbbe5a8a155bb7b,
+        type: 3}
+      propertyPath: m_LocalRotation.w
+      value: 1
+      objectReference: {fileID: 0}
+    - target: {fileID: 5436007408952557925, guid: 8f5ddd70561bc0b42bbbe5a8a155bb7b,
+        type: 3}
+      propertyPath: m_LocalRotation.x
+      value: 0
+      objectReference: {fileID: 0}
+    - target: {fileID: 5436007408952557925, guid: 8f5ddd70561bc0b42bbbe5a8a155bb7b,
+        type: 3}
+      propertyPath: m_LocalRotation.y
+      value: 0
+      objectReference: {fileID: 0}
+    - target: {fileID: 5436007408952557925, guid: 8f5ddd70561bc0b42bbbe5a8a155bb7b,
+        type: 3}
+      propertyPath: m_LocalRotation.z
+      value: 0
+      objectReference: {fileID: 0}
+    - target: {fileID: 5436007408952557925, guid: 8f5ddd70561bc0b42bbbe5a8a155bb7b,
+        type: 3}
+      propertyPath: m_LocalEulerAnglesHint.x
+      value: 0
+      objectReference: {fileID: 0}
+    - target: {fileID: 5436007408952557925, guid: 8f5ddd70561bc0b42bbbe5a8a155bb7b,
+        type: 3}
+      propertyPath: m_LocalEulerAnglesHint.y
+      value: 0
+      objectReference: {fileID: 0}
+    - target: {fileID: 5436007408952557925, guid: 8f5ddd70561bc0b42bbbe5a8a155bb7b,
+        type: 3}
+      propertyPath: m_LocalEulerAnglesHint.z
+      value: 0
+      objectReference: {fileID: 0}
+    - target: {fileID: 5436007408952557947, guid: 8f5ddd70561bc0b42bbbe5a8a155bb7b,
+        type: 3}
+      propertyPath: m_Name
+      value: NetworkingManager
+      objectReference: {fileID: 0}
+    m_RemovedComponents: []
+  m_SourcePrefab: {fileID: 100100000, guid: 8f5ddd70561bc0b42bbbe5a8a155bb7b, type: 3}
+--- !u!114 &5436007408130527607 stripped
+MonoBehaviour:
+  m_CorrespondingSourceObject: {fileID: 5436007408952557924, guid: 8f5ddd70561bc0b42bbbe5a8a155bb7b,
+    type: 3}
+  m_PrefabInstance: {fileID: 5436007408130527606}
+  m_PrefabAsset: {fileID: 0}
+  m_GameObject: {fileID: 1359040525}
+  m_Enabled: 1
+  m_EditorHideFlags: 0
+  m_Script: {fileID: 11500000, guid: 593a2fe42fa9d37498c96f9a383b6521, type: 3}
+  m_Name: 
+  m_EditorClassIdentifier: 
+--- !u!1001 &7200250264107179103
+PrefabInstance:
+  m_ObjectHideFlags: 0
+  serializedVersion: 2
+  m_Modification:
+    m_TransformParent: {fileID: 0}
+    m_Modifications:
+    - target: {fileID: 1133988469759348351, guid: 4512c09d24f3fa147afb198fa90d63c6,
+        type: 3}
+      propertyPath: m_Name
+      value: GameDataSource
+      objectReference: {fileID: 0}
+    - target: {fileID: 3712339694077362551, guid: 4512c09d24f3fa147afb198fa90d63c6,
+        type: 3}
+      propertyPath: m_RootOrder
+      value: 3
+      objectReference: {fileID: 0}
+    - target: {fileID: 3712339694077362551, guid: 4512c09d24f3fa147afb198fa90d63c6,
+        type: 3}
+      propertyPath: m_LocalPosition.x
+      value: 0
+      objectReference: {fileID: 0}
+    - target: {fileID: 3712339694077362551, guid: 4512c09d24f3fa147afb198fa90d63c6,
+        type: 3}
+      propertyPath: m_LocalPosition.y
+      value: 0
+      objectReference: {fileID: 0}
+    - target: {fileID: 3712339694077362551, guid: 4512c09d24f3fa147afb198fa90d63c6,
+        type: 3}
+      propertyPath: m_LocalPosition.z
+      value: 0
+      objectReference: {fileID: 0}
+    - target: {fileID: 3712339694077362551, guid: 4512c09d24f3fa147afb198fa90d63c6,
+        type: 3}
+      propertyPath: m_LocalRotation.w
+      value: 1
+      objectReference: {fileID: 0}
+    - target: {fileID: 3712339694077362551, guid: 4512c09d24f3fa147afb198fa90d63c6,
+        type: 3}
+      propertyPath: m_LocalRotation.x
+      value: 0
+      objectReference: {fileID: 0}
+    - target: {fileID: 3712339694077362551, guid: 4512c09d24f3fa147afb198fa90d63c6,
+        type: 3}
+      propertyPath: m_LocalRotation.y
+      value: 0
+      objectReference: {fileID: 0}
+    - target: {fileID: 3712339694077362551, guid: 4512c09d24f3fa147afb198fa90d63c6,
+        type: 3}
+      propertyPath: m_LocalRotation.z
+      value: 0
+      objectReference: {fileID: 0}
+    - target: {fileID: 3712339694077362551, guid: 4512c09d24f3fa147afb198fa90d63c6,
+        type: 3}
+      propertyPath: m_LocalEulerAnglesHint.x
+      value: 0
+      objectReference: {fileID: 0}
+    - target: {fileID: 3712339694077362551, guid: 4512c09d24f3fa147afb198fa90d63c6,
+        type: 3}
+      propertyPath: m_LocalEulerAnglesHint.y
+      value: 0
+      objectReference: {fileID: 0}
+    - target: {fileID: 3712339694077362551, guid: 4512c09d24f3fa147afb198fa90d63c6,
+        type: 3}
+      propertyPath: m_LocalEulerAnglesHint.z
+      value: 0
+      objectReference: {fileID: 0}
+    m_RemovedComponents: []
+  m_SourcePrefab: {fileID: 100100000, guid: 4512c09d24f3fa147afb198fa90d63c6, type: 3}