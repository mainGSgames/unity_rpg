using System;
using MLAPI;
using UnityEngine;

namespace BossRoom.Client
{
    /// <summary>
    /// Captures inputs for a character on a client and sends them to the server.
    /// </summary>
    [RequireComponent(typeof(NetworkCharacterState))]
    public class ClientInputSender : NetworkedBehaviour
    {
        private const float k_MouseInputRaycastDistance = 100f;

        // Cache raycast hit array so that we can use non alloc raycasts
        private readonly RaycastHit[] k_CachedHit = new RaycastHit[1];

        // This is basically a constant but layer masks cannot be created in the constructor, that's why it's assigned int Awake.
        private LayerMask k_GroundLayerMask;
        private LayerMask k_TargetableLayerMask;

        private NetworkCharacterState m_NetworkCharacter;

        /// <summary>
        /// We detect clicks in Update (because you can miss single discrete clicks in FixedUpdate). But we need to
        /// raycast in FixedUpdate, because raycasts done in Update won't work reliably.
        /// This nullable vector will be set to a screen coordinate when an attack click was made.
        /// </summary>
        private System.Nullable<Vector3> m_ClickRequest;

        /// <summary>
        /// Convenience getter that returns our CharacterData
        /// </summary>
        private CharacterClass CharacterData
        {
<<<<<<< HEAD
            get { return GameDataSource.s_Instance.CharacterDataByType[m_NetworkCharacter.CharacterType.Value]; }
=======
            get { return GameDataSource.Instance.CharacterDataByType[m_NetworkCharacter.CharacterType.Value]; }
>>>>>>> e24c050b
        }

        public override void NetworkStart()
        {
            // TODO Don't use NetworkedBehaviour for just NetworkStart [GOMPS-81]
            if (!IsClient || !IsOwner)
            {
                enabled = false;
            }

            k_GroundLayerMask = LayerMask.GetMask(new [] { "Ground" });
            k_TargetableLayerMask = LayerMask.GetMask(new [] { "PCs", "NPCs" });
    }

        public event Action<Vector3> OnClientClick;

        void Awake()
        {
            m_NetworkCharacter = GetComponent<NetworkCharacterState>();
        }

        void FixedUpdate()
        {
            // TODO replace with new Unity Input System [GOMPS-81]

            // Is mouse button pressed (not just checking for down to allow continuous movement inputs by holding the mouse button down)
            if (Input.GetMouseButton(0))
            {
                var ray = Camera.main.ScreenPointToRay(Input.mousePosition);
                if (Physics.RaycastNonAlloc(ray, k_CachedHit, k_MouseInputRaycastDistance, k_GroundLayerMask) > 0)
                {
                    // The MLAPI_INTERNAL channel is a reliable sequenced channel. Inputs should always arrive and be in order that's why this channel is used.
                    m_NetworkCharacter.InvokeServerRpc(m_NetworkCharacter.SendCharacterInputServerRpc, k_CachedHit[0].point,
                        "MLAPI_INTERNAL");
                    //Send our client only click request
                    OnClientClick?.Invoke(k_CachedHit[0].point);
                }
            }

            if (m_ClickRequest != null)
            {
                var ray = Camera.main.ScreenPointToRay(m_ClickRequest.Value);
                var rayCastHit = Physics.RaycastNonAlloc(ray, k_CachedHit, k_MouseInputRaycastDistance, k_TargetableLayerMask) > 0;
                if (rayCastHit && GetTargetObject(ref k_CachedHit[0]) != 0)
                {
                    //if we have clicked on an enemy:
                    // - two actions will queue one after the other, causing us to run over to our target and take a swing.
                    //if we have clicked on a fallen friend - we will revive him

                    ActionRequestData playerAction;
<<<<<<< HEAD
                    bool doAction = GetActionRequestForTarget(ref hit, out playerAction);

                    if (doAction)
                    {
                        float range = GameDataSource.s_Instance.ActionDataByType[playerAction.ActionTypeEnum].Range;
                        var chaseData = new ActionRequestData();
                        chaseData.ActionTypeEnum = ActionType.GeneralChase;
                        chaseData.Amount = range;
                        chaseData.TargetIds = new ulong[] { GetTargetObject(ref hit) };
=======
                    bool doAction = GetActionRequestForTarget(ref k_CachedHit[0], out playerAction);

                    if (doAction)
                    {
                        float range = GameDataSource.Instance.ActionDataByType[playerAction.ActionTypeEnum].Range;
                        var chaseData = new ActionRequestData();
                        chaseData.ActionTypeEnum = ActionType.GeneralChase;
                        chaseData.Amount = range;
                        chaseData.TargetIds = new ulong[] { GetTargetObject(ref k_CachedHit[0]) };
>>>>>>> e24c050b
                        m_NetworkCharacter.ClientSendActionRequest(ref chaseData);
                        m_NetworkCharacter.ClientSendActionRequest(ref playerAction);
                    }
                }
                else
                {
                    var data = new ActionRequestData();
                    data.ActionTypeEnum = CharacterData.Skill1;
                    m_NetworkCharacter.ClientSendActionRequest(ref data);
                }

                m_ClickRequest = null;
            }
        }

        /// <summary>
        /// When you right-click on something you will want to do contextually different things. For example you might attack an enemy,
        /// but revive a friend. You might also decide to do nothing (e.g. right-clicking on a friend who hasn't FAINTED). 
        /// </summary>
        /// <param name="hit">The RaycastHit of the entity we clicked on.</param>
        /// <param name="resultData">Out parameter that will be filled with the resulting action, if any.</param>
        /// <returns>true if we should play an action, false otherwise. </returns>
        private bool GetActionRequestForTarget(ref RaycastHit hit, out ActionRequestData resultData)
        {
            resultData = new ActionRequestData();
            var targetNetState = hit.transform.GetComponent<NetworkCharacterState>();
            if (targetNetState == null)
            {
                //Not a Character. In the future this could represent interacting with some other interactable, but for
                //now, it implies we just do nothing.
                return false;
            }

<<<<<<< HEAD
            if (targetNetState.IsNPC)
=======
            if (targetNetState.IsNpc)
>>>>>>> e24c050b
            {
                resultData.ShouldQueue = true; //wait your turn--don't clobber the chase action.
                ActionType skill1 = CharacterData.Skill1;
                resultData.ActionTypeEnum = skill1;
                return true;
            }
<<<<<<< HEAD
            else if (targetNetState.NetworkLifeState.Value == LifeState.FAINTED)
=======
            else if (targetNetState.NetworkLifeState.Value == LifeState.Fainted)
>>>>>>> e24c050b
            {
                resultData = new ActionRequestData();
                resultData.ShouldQueue = true;
                resultData.ActionTypeEnum = ActionType.GeneralRevive;
                resultData.TargetIds = new[] { targetNetState.NetworkId };
                return true;
            }

            return false;
        }

        private void Update()
        {
            //we do this in "Update" rather than "FixedUpdate" because discrete clicks can be missed in FixedUpdate.
            if (Input.GetMouseButtonDown(1))
            {
                m_ClickRequest = Input.mousePosition;
            }
        }

        /// <summary>
        /// Gets the Target NetworkId from the Raycast hit, or 0 if Raycast didn't contact a Networked Object.
        /// </summary>
        private ulong GetTargetObject(ref RaycastHit hit)
        {
            if (hit.collider == null)
            {
                return 0;
            }

            var targetObj = hit.collider.GetComponent<NetworkedObject>();
            if (targetObj == null) { return 0; }

            return targetObj.NetworkId;
        }
    }
}<|MERGE_RESOLUTION|>--- conflicted
+++ resolved
@@ -33,11 +33,7 @@
         /// </summary>
         private CharacterClass CharacterData
         {
-<<<<<<< HEAD
-            get { return GameDataSource.s_Instance.CharacterDataByType[m_NetworkCharacter.CharacterType.Value]; }
-=======
             get { return GameDataSource.Instance.CharacterDataByType[m_NetworkCharacter.CharacterType.Value]; }
->>>>>>> e24c050b
         }
 
         public override void NetworkStart()
@@ -88,17 +84,6 @@
                     //if we have clicked on a fallen friend - we will revive him
 
                     ActionRequestData playerAction;
-<<<<<<< HEAD
-                    bool doAction = GetActionRequestForTarget(ref hit, out playerAction);
-
-                    if (doAction)
-                    {
-                        float range = GameDataSource.s_Instance.ActionDataByType[playerAction.ActionTypeEnum].Range;
-                        var chaseData = new ActionRequestData();
-                        chaseData.ActionTypeEnum = ActionType.GeneralChase;
-                        chaseData.Amount = range;
-                        chaseData.TargetIds = new ulong[] { GetTargetObject(ref hit) };
-=======
                     bool doAction = GetActionRequestForTarget(ref k_CachedHit[0], out playerAction);
 
                     if (doAction)
@@ -108,7 +93,6 @@
                         chaseData.ActionTypeEnum = ActionType.GeneralChase;
                         chaseData.Amount = range;
                         chaseData.TargetIds = new ulong[] { GetTargetObject(ref k_CachedHit[0]) };
->>>>>>> e24c050b
                         m_NetworkCharacter.ClientSendActionRequest(ref chaseData);
                         m_NetworkCharacter.ClientSendActionRequest(ref playerAction);
                     }
@@ -142,22 +126,14 @@
                 return false;
             }
 
-<<<<<<< HEAD
-            if (targetNetState.IsNPC)
-=======
             if (targetNetState.IsNpc)
->>>>>>> e24c050b
             {
                 resultData.ShouldQueue = true; //wait your turn--don't clobber the chase action.
                 ActionType skill1 = CharacterData.Skill1;
                 resultData.ActionTypeEnum = skill1;
                 return true;
             }
-<<<<<<< HEAD
-            else if (targetNetState.NetworkLifeState.Value == LifeState.FAINTED)
-=======
             else if (targetNetState.NetworkLifeState.Value == LifeState.Fainted)
->>>>>>> e24c050b
             {
                 resultData = new ActionRequestData();
                 resultData.ShouldQueue = true;
