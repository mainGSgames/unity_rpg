namespace BossRoom.Server
{
    /// <summary>
    /// The abstract parent class that all Actions derive from. 
    /// </summary>
    /// <remarks>
    /// The Action System is a generalized mechanism for Characters to "do stuff" in a networked way. Actions
    /// include everything from your basic character attack, to a fancy skill like the Archer's Volley Shot, but also 
    /// include more mundane things like pulling a lever.
    /// For every ActionLogic enum, there will be one specialization of this class. 
    /// There is only ever one active Action at a time on a character, but multiple Actions may exist at once, with subsequent Actions
    /// pending behind the currently playing one. See ActionPlayer.cs
    /// </remarks>
    public abstract class Action : ActionBase
    {
        protected ServerCharacter m_Parent;

        /// <summary>
        /// constructor. The "data" parameter should not be retained after passing in to this method, because we take ownership of its internal memory. 
        /// </summary>
        public Action(ServerCharacter parent, ref ActionRequestData data) : base(ref data)
        {
            m_Parent = parent;
            m_Data = data; //do a shallow copy. 
        }

        /// <summary>
        /// Called when the Action starts actually playing (which may be after it is created, because of queueing). 
        /// </summary>
        /// <returns>false if the action decided it doesn't want to run after all, true otherwise. </returns>
        public abstract bool Start();

        /// <summary>
        /// Called each frame while the action is running. 
        /// </summary>
        /// <returns>true to keep running, false to stop. The Action will stop by default when its duration expires, if it has a duration set. </returns>
        public abstract bool Update();

        /// <summary>
        /// This will get called when the Action gets canceled. The Action should clean up any ongoing effects at this point. 
        /// (e.g. an Action that involves moving should cancel the current active move). 
        /// </summary>
        public virtual void Cancel() { }


        /// <summary>
        /// Factory method that creates Actions from their request data. 
        /// </summary>
        /// <param name="parent">The component that owns the ActionPlayer this action is running on. </param>
        /// <param name="data">the data to instantiate this skill from. </param>
        /// <returns>the newly created action. </returns>
        public static Action MakeAction(ServerCharacter parent, ref ActionRequestData data)
        {
            ActionDescription actionDesc;
<<<<<<< HEAD
            if (!GameDataSource.s_Instance.ActionDataByType.TryGetValue(data.ActionTypeEnum, out actionDesc))
=======
            if (!GameDataSource.Instance.ActionDataByType.TryGetValue(data.ActionTypeEnum, out actionDesc))
>>>>>>> e24c050b
            {
                throw new System.Exception($"Trying to create Action {data.ActionTypeEnum} but it isn't defined on the GameDataSource!");
            }

            var logic = actionDesc.Logic;

            switch (logic)
            {
                case ActionLogic.Melee: return new MeleeAction(parent, ref data);
                case ActionLogic.Chase: return new ChaseAction(parent, ref data);
                case ActionLogic.Revive: return new ReviveAction(parent, ref data);
                default: throw new System.NotImplementedException();
            }
        }


    }
}<|MERGE_RESOLUTION|>--- conflicted
+++ resolved
@@ -52,11 +52,7 @@
         public static Action MakeAction(ServerCharacter parent, ref ActionRequestData data)
         {
             ActionDescription actionDesc;
-<<<<<<< HEAD
-            if (!GameDataSource.s_Instance.ActionDataByType.TryGetValue(data.ActionTypeEnum, out actionDesc))
-=======
             if (!GameDataSource.Instance.ActionDataByType.TryGetValue(data.ActionTypeEnum, out actionDesc))
->>>>>>> e24c050b
             {
                 throw new System.Exception($"Trying to create Action {data.ActionTypeEnum} but it isn't defined on the GameDataSource!");
             }
