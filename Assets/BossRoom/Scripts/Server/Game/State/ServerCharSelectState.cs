--- conflicted
+++ resolved
@@ -139,7 +139,7 @@
                 {
                     // pass avatar GUID to PersistentPlayer
                     persistentPlayer.NetworkAvatarGuidState.AvatarGuidArray.Value =
-                        CharSelectData.AvatarConfiguration[playerInfo.SeatIdx].Guid.ToByteArray();
+                        CharSelectData.AvatarConfiguration[playerInfo.SeatIdx].Guid;
                 }
             }
         }
@@ -150,7 +150,6 @@
             NetworkManager.SceneManager.LoadScene("BossRoom", LoadSceneMode.Single);
         }
 
-<<<<<<< HEAD
         public override void OnNetworkDespawn()
         {
             if (NetworkManager.Singleton)
@@ -164,8 +163,6 @@
             }
         }
 
-=======
->>>>>>> 8431933a
         public override void OnNetworkSpawn()
         {
             if (!IsServer)
@@ -181,41 +178,7 @@
             }
         }
 
-<<<<<<< HEAD
         private void OnSceneEvent(SceneEvent sceneEvent)
-=======
-        public override void OnNetworkDespawn()
-        {
-            DeregisterCallbacks();
-        }
-
-        protected override void OnDestroy()
-        {
-            base.OnDestroy();
-
-            DeregisterCallbacks();
-        }
-
-        void DeregisterCallbacks()
-        {
-            if (NetworkManager.Singleton)
-            {
-                NetworkManager.Singleton.OnClientConnectedCallback -= OnClientConnected;
-                NetworkManager.Singleton.OnClientDisconnectCallback -= OnClientDisconnectCallback;
-                if (NetworkManager.Singleton.SceneManager != null)
-                {
-                    NetworkManager.Singleton.SceneManager.OnNotifyServerClientLoadedScene -= OnNotifyServerClientLoadedScene;
-                }
-            }
-            if (CharSelectData)
-            {
-                CharSelectData.OnClientChangedSeat -= OnClientChangedSeat;
-            }
-        }
-
-
-        private void OnNotifyServerClientLoadedScene(MLAPI.SceneManagement.SceneSwitchProgress progress, ulong clientId)
->>>>>>> 8431933a
         {
             // We need to filter out the event that are not a client has finished loading the scene
             if (sceneEvent.SceneEventType != SceneEventData.SceneEventTypes.C2S_LoadComplete) return;
