--- conflicted
+++ resolved
@@ -48,26 +48,11 @@
         /// <summary>
         /// Current LifeState. Only Players should enter the FAINTED state. 
         /// </summary>
-<<<<<<< HEAD
-        public NetworkedVar<LifeState> NetworkLifeState { get; } = new NetworkedVar<LifeState>(LifeState.ALIVE);
-=======
         public NetworkedVar<LifeState> NetworkLifeState { get; } = new NetworkedVar<LifeState>(LifeState.Alive);
->>>>>>> e24c050b
 
         /// <summary>
         /// Returns true if this Character is an NPC.
         /// </summary>
-<<<<<<< HEAD
-        public bool IsNPC
-        {
-            get
-            {
-                return GameDataSource.s_Instance.CharacterDataByType[CharacterType.Value].IsNPC;
-            }
-        }
-
-        [Tooltip("NPCs should set this value in their prefab. For players, this vaule is set at runtime.")]
-=======
         public bool IsNpc
         {
             get
@@ -77,7 +62,6 @@
         }
 
         [Tooltip("NPCs should set this value in their prefab. For players, this value is set at runtime.")]
->>>>>>> e24c050b
         public NetworkedVar<CharacterTypeEnum> CharacterType;
 
         /// <summary>
@@ -95,17 +79,10 @@
         private void Awake()
         {
             CharacterClass data;
-<<<<<<< HEAD
-            bool found = GameDataSource.s_Instance.CharacterDataByType.TryGetValue(CharacterType.Value, out data);
-            if (!found)
-            {
-                throw new System.Exception($"gameobject {gameObject.name} has charactertype {CharacterType.Value} specified, which isn't valid!");
-=======
             bool found = GameDataSource.Instance.CharacterDataByType.TryGetValue(CharacterType.Value, out data);
             if (!found)
             {
                 throw new Exception($"gameobject {gameObject.name} has charactertype {CharacterType.Value} specified, which isn't in the GameDataSource's list!");
->>>>>>> e24c050b
             }
             HitPoints.Value = data.BaseHP;
             Mana.Value = data.BaseMana;
