# Changelog

All notable changes to this project will be documented in this file.

The format is based on [Keep a Changelog](https://keepachangelog.com/en/1.0.0/) and this project adheres to [Semantic Versioning](https://semver.org/spec/v2.0.0.html).

Additional documentation and release notes are available at [Multiplayer Documentation](https://docs-multiplayer.unity3d.com).

## [unreleased] - yyyy-mm-dd

## [2.0.3] - 2022-12-05

### Changed
* Hosts now delete their lobby when shutting down instead of only leaving it (#772) Since Boss Room doesn't support host migration, there is no need to keep the lobby alive after the host shuts down. This also changes how LobbyServiceExceptions are handled to prevent popup messages on clients trying to leave a lobby that is already deleted, following the best practices outlined in this doc : https://docs.unity.com/lobby/delete-a-lobby.html
<<<<<<< HEAD
* Bumped RNSM to 1.1.0: Switched x axis units to seconds instead of frames now that it's available. This means adjusting the sample count to a lower value as well to 30 seconds, since the x axis was moving too slowly. (#788)
### Cleanup
*
=======

>>>>>>> 26aa8ac8
### Fixed
* Mage's heal FX plays out on itself and on targets. Added ability for SpecialFXGraphic components to remain at spawn rotation (#771)

## [2.0.2] - 2022-11-01
### Fixed
* Bumped Unity editor version to fix android build error (#779)

## [2.0.1] - 2022-10-25

### Changed
* Updated Boss Room to NGO 1.1.0 (#708)
  *  Now uses managed types for custom INetworkSerializable in NetworkVariables. NetworkGUID is now a class instead of a struct.
  * Cleanup Relay and UTP setup. Flow is now simpler, no need for the RelayUtilities anymore.
    * This cleansup various setup steps and puts them all in a new "ConnectionMethod.cs".
  * MaxSendQueueSize value is removed, reserialized NetworkManager to remove that now useless value.
  * Reverted the default value for max payload size, this is no longer useful as NGO is mostly reliable.
  * Set connection approval timeout higher, 1 sec is pretty short. If there's a packet drop, some hangups on the network, clients would get timedout too easily.

### Cleanup
* Removed unnecessary FindObjectOfType usage inside of ClientCharSelectState (#754)

### Fixed
* Reenabled depth buffer in the URP settings to enable the use of soft particles (#762)
* Moved a torch out of a corner so that the flame VFX don't clip (#768)
* Fixed issue where pressing 1 on keyboard would not invoke Revive or Pickup/Drop Actions (#770) Authority on modification of displayed Action now comes from a single spot, ClientInputSender.

## [2.0.0] - 2022-10-06

### Added
* Added TOC and Index of educational concepts to readme (#736) Boss Room can be quite intimidating for first time users. This index will hopefully help soften the onboarding.
* Added tests for connection management (#692). These are integration tests to validate that the state machine works properly. They use Netcode's NetworkIntegrationTest
* Added handling the OnTransportFailure callback (#707). This callback is invoked when a failure happens on the transport's side, for example if the host loses connection to the Relay service. This won't get called when the host is just listening with direct IP, this would need to be handled differently (by pinging an external service like google to test for internet connectivity for example). Boss Room now handles that callback by returning to the Offline state.
* Pickup and Drop action added to the Action system. Actionable once targeting a "Heavy"-tagged NetworkObject. (#372) - This shows NetworkObject parenting with a pattern to follow animation bones (the hands when picking up)
* Art and sound polish for the pick up and drop action (#749)
* LODs setup for some art assets [MTT-4451] (#712)
* Introduced a mechanism for identifying actions by their runtime-generated ActionID, instead of relying on a fragile ActionType enumeration (#705)
* NetworkObjectSpawner handles dynamically spawning in-scene placed NetworkObjects (#717) - You can't place a NetworkObject in scene directly and destroy it at runtime. This PR showcases proper handling of NetworkObjects that you'd wish to place inside of scenes, but would still want to destroy at game-time. Examples of these are: Imps, VandalImps, ImpBoss. NetworkObjects such as doors, crystals, door switch, etc. remain the same, statically-placed in scene.
* Quality levels settings set up for Desktop [MTT-4450] (#713)
* Added custom RNSM config with graph for RTT instead of single value (#747) Being able to *see* latency bumps and variation is helpful to identify the cause of in-game issues. This also adds clearer headers for each RNSM graphs.
* Vandal Imp and bomb throwing action integrated in main game: NetworkRigidbody-based toss Action, thrown by VandalImp class (code already in 1.3.0)
* Art and sound pass for NetworkRigidbody-based toss action [MTT-2732] (#689) This also adds the Vandal imp to the main game.

### Changed
* Updated tools, authentication and relay packages (#690)
* NetworkedMessageChannels can now be subscribed to before initiating a connection (#670) This allows a subscription's lifetime to not be restricted by a connection, so subscribing before a connection is possible, and subscriptions will still work properly if the connection ends and a new one begins.
* Modified the red arrow of the boss charge attack to fade in and out (rather than just being enabled disabled) (#715)
* Action and ActionFX classes have been merged into a single pooled Scriptable Object-based Action class; all the existing actions have been refactored to follow this new design (#705) This should make these more readable and consistent following our client/server/shared to domain based assemblies refactor.
* Configured the NetworkTransform components of every NetworkObject to reduce the bandwidth usage (#716). This prevents the unnecessary synchronization of data that clients do not need, i.e. a character's scale or y position. In the case of a character, it reduced the size of each update from 47B to 23B.
* Instead of a NetworkBehaviour that carries a WinState netvar we now pass the win state on the server to the PostGame scene and it then stores that state in the netvar, eliminating the need to preserve a NetworkBehaviour-bearing gameObject across scenes. (#724)
* Reduced the MaxPacketQueueSize UTP parameter value from 512 to 256 (#728). This reduces the amount of memory used by UTP by around 1 MB. Boss Room does not need a bigger queue size than this because there can only be 7 clients connected to a host and UTP already limits the maximum number of in-flight packets to 32 per connection.
* Updated Lobby package to 1.0.3 and reworked our auto-reconnect flow to use the Reconnect feature from the Lobby API (#737). Now, clients do not leave the lobby when they are disconnected, and the host does not remove them from it. They are marked as disconnected by the Relay server and can attempt to reconnect to the lobby directly, until a certain timeout (specified by the Disconnect removal time parameer, set in the dashboard configuration).

### Cleanup
* Refactored connection management into simpler state machine (#666) This makes the connection flow easier to follow and maintain. Each connection state now handles user inputs and Netcode callbacks as they should, removing the need for big switch-cases of if-else statements. These inputs and callbacks also trigger transitions between these states.
* Rearranged the Action system by adding more folders that separate different pieces more clearly (#701)
* Merged GameState bridge classes (the ones that contained no or limited functionality) (#697 #732) This cleans up our sometimes too verbose code split.
* Replaced our dependency injection solution with VContainer. (#679) This helps us reduce the amount of code we have to maintain.
* Added Unsubscribe API for the ISubscriber<T> along with refactoring of the codebase to use this API instead of IDisposable handle when there is just one subscription (#612)
* Namespaces in the project have been changed to map to their assembly definitions (#732)
* Numerous name changes for fields and variables to match their new type names (#732)
* Removed DynamicNavObstacle - an unused class (#732)
* Merged networked data classes into their Server counterparts. An example of that change is the contents of NetworkCharacterState getting moved into ServerCharacter, contents of NetworkDoorState getting moved into SwitchedDoor etc. (#732)
* Engine version bump to 2021.3.10f1 (#740)
* Updated the Architecture.md to match the current state of the project, with all of our recent refactorings. Architecture.md now also has a lot of links to the relevant classes, simplifying the navigation in our code-base (#763)

### Fixed
* Subscribing to a message channel while unsubscribing is pending (#675). This issue prevented us from subscribing to a message channel after having unsubscribed to it if no message had been sent between the un-subscription and the new subscription.
* Using ```Visible``` instead of ```Enabled``` to make sure RNSM continues updating when off (#702)
* Some NetworkBehaviours are disabled instead of being destroyed (#718) - This preserves the index order for NetworkBehaviours between server and clients, resulting in no indexing issue for sending/receiving RPCs.
* Scene Bootstrapper: future proofing bootstrap scene so we don't rely on Startup's path. MTT-3707. (#735)
* Better instructions for host listen IP. (#738) Most useful cases are usually 127.0.0.1 and 0.0.0.0.
* Tank's shield charge animation not getting stuck due to multiple invocations. (#742)
* Lobby join button not interactable if no join code is provided. (#744) This prevents an ArgumentNullException happening when we try to join a Lobby with an empty join code.
* Lobby UI unblocking before it should. (#748) This makes sure that we are not unblocking the UI while we are in the middle of the connection process, to prevent users from starting a second one at the same time. Now the UI stays blocked until the connection either succeeds of fails.

## [1.3.1-pre] - 2022-09-13

### Fixed
* Bumped the project to NGO 1.0.2 (#726)

## [v1.3.0-pre] - 2022-06-23

### Added
* Adding RNSM (Runtime Network Stats Monitor) to boss room [MTT-3267] (#621)
* Other players loading progress in loading screen [MTT-2239] (#580)
* Auto reconnect [MTT-2617] (#611)
* Bumping relay version so we now have auto region selection (with the QoS package). This allows selecting the right relay region instead of the default us-central and should reduce latency for non-central folks. (#657)
* Bad network conditions warning [MTT-3242] (#632)
* Added basis for automated testing and CI (#484) (#487) (#639)	
* Connection feedback + IP connection window [MTT-2315] [MTT-3234] (#613)	
* First import of all the vandal imp artwork (#637)
* Updated boss room's root scene to automatically load child scenes at editor time (#653)
* Users can change profile in-game in addition to the -AuthProfile command line argument (#636)
* New Vandal Imp and bomb throwing action: NetworkRigidbody-based toss Action, thrown by new VandalImp class [MTT-2333] (#671)

### Changed
* Bump NGO to pre.10 (#678) --> Fix in Boss Room related to the connection approval breaking change. Removing useless ForceNetworkSerializeByMemcpy for player names.
* Bump Boss Room to Unity 2021 [MTT-3022] (#620)
* Remove initial ugs popup [MTT-3563] (#650) --> Users who do not use UGS will no longer receive a popup when starting the application telling them how to set it up. It is replaced with a tooltip that appears when hovering on the "Start with Lobby" button with the cursor.
* Folders and assemblies refactor MTT-2623, MTT-2615 (#628)(#668)(#669)(#673)(#674)
* Docs: Readme Image Updates (#680)

### Removed
* Remove UNET [MTT-3435] (#638) --> removed deprecated UNET transport from Boss Room

## [1.2.0-pre] - 2022-04-28
### Changes
* Bump to pre.8 and fix compile issues [MTT-3413] (#631) --> Custom message structs now need new interfaces
* Client network transform move to samples [MTT-3406] (#629) --> You can now use Boss Room's Utilities package to import ClientNetworkTransform using this line in your manifest file     
`"com.unity.multiplayer.samples.coop": "https://github.com/Unity-Technologies/com.unity.multiplayer.samples.coop.git?path=/Packages/com.unity.multiplayer.samples.coop",`
* In-game message feed [MTT-2678] [MTT-2318] (#601) --> Displays in-game events, including networked events
* Networked message channel (#605) --> To support message feed

### Dependencies
* "com.unity.netcode.gameobjects": "1.0.0-pre.8",
* "com.unity.services.authentication": "1.0.0-pre.4",
* "com.unity.multiplayer.tools": "1.0.0-pre.6",
* "com.unity.services.lobby": "1.0.0-pre.6",
* "com.unity.services.relay": "1.0.1-pre.5",
* "com.veriorpies.parrelsync": "https://github.com/VeriorPies/ParrelSync.git?path=/ParrelSync#bb3d5067e49e403d8b8ba15c036d313b4dd2c696",
* Editor is 2020.3.33f1

### Fixes:
* Fixed Z Fighting of Floor Tiles Near Edge of Main Boss Room (#616)
* SceneBootstrapper detects and allows TestRunner launches (#483)
* Removed feature to set all players unready in char select when a player leaves or joins (#625)
* Removed setting disconnect reason to UserRequested on clients entering post-game (#626)
* Disallowing portait orientation for auto rotation (#627)
* Chore: removing QoS (#623) --> waiting for official release

## [1.1.2-pre] - 2022-04-14
### Fixes

* Readme and projectID-monitoring popup tweaks (#618)

## [1.1.1-pre] - 2022-04-13
### Changes
* **Adding relay auto region selection using the QoS package #617 --> this should reduce ping times for people not in us-central**
* Loading screen (#427)
* Added popup that tells users to set up project id if it's not set up [MTT-3265][MTT-3237] (#607)
* Message to clients when host ends game session intentionally [MTT-3202] (#594)

### Dependencies
* "com.unity.netcode.gameobjects": "1.0.0-pre.7",
* "com.unity.services.authentication": "1.0.0-pre.4",
* "com.unity.multiplayer.tools": "1.0.0-pre.6",
* "com.unity.services.lobby": "1.0.0-pre.6",
* "com.unity.services.relay": "1.0.1-pre.5",
* "com.veriorpies.parrelsync": "https://github.com/VeriorPies/ParrelSync.git?path=/ParrelSync#bb3d5067e49e403d8b8ba15c036d313b4dd2c696",
* Editor is 2020.3.33f1

### Fixes:
* Alpha4 input press opens emote drawer (#599)
* Add Unity Gaming Services info to readmes [MTT-3263] (#608)
* General Project Clean Up, Reduction of Import Times, Minor Material Bug MTT-2737] [MTT-3116] (#606)
* Only server finds navigation object, asserts refactored [MTT-3248] (#602)
* Relogin when auth token is stale [MTT-3253] (#604)
* Scene loading issue when shutting down [MTT-2828] (#610)
* Silencing errors that are not errors [MTT-2930] [MTT-3249] (#597)
* Chore: bump to latest tools version, so we get the awesome new perf improvements (#614)
* Chore: bumping package version and cleaning up dependencies for boss room package (#600)
* Chore: upgrade to 2020.3.33f1 (#615)

## [1.1.0-pre] - 2022-04-07
### Changes
* Adding Lobby service integration and removing Photon (#480) (#567) (#486) (#547) (#585) (#525) (#566) (#511) (#494) (#506) (#510) (#526) (#595) (#551) (#556) (#515) (#553) (#544) (#522) (#524) (#539) (#565) (#550) (#592) (#505) (#518) (#596))
* Adding separate IP window button after lobby integration (#538) (#502)
* Bumping NGO to pre.7 and removing now redundant UTP dependency [MTT-3235] (#598)
* Flag to prevent dev and release builds to connect (#482)
* Replacing guid with auth playerid for session management (#488)
* Using DTLS for relay (#485)
* Adding new cheats (#446): heal player (#448), kill enemies (#447), portals toggle (#452), speedhack toggle (#449), teleport mode (#450), toggle door (#451)
* Adding transport RTT to UI stats and using exponential moving average for calculations (#528)
* Boss and run VFX Optimizations (#514)
* Made a shared menu camera prefab for all of the menu scenes and swapped out the old cameras in the scenes for it (#473)
* Player architecture ARCHITECTURE.md addition (#476)

### Dependencies
* "com.unity.netcode.gameobjects": "1.0.0-pre.7",
* "com.unity.services.authentication": "1.0.0-pre.4",
* "com.unity.multiplayer.tools": "1.0.0-pre.2",
* "com.unity.services.lobby": "1.0.0-pre.6",
* "com.unity.services.relay": "1.0.1-pre.5",
* "com.veriorpies.parrelsync": "https://github.com/VeriorPies/ParrelSync.git?path=/ParrelSync#bb3d5067e49e403d8b8ba15c036d313b4dd2c696",
* Editor is 2020.3.27f1

### Fixes:
* Better flows for authentication, generate unique Profile ID on clone project (#577)
* Fixing imps self-destroying on clients when late-joining with multiple additive scenes loaded (#574)
* Fixing send queue error (#496)
* Fixing connecting while starting game (#481)
* Dead player not dead when reconnecting [MTT-2965] (#583)
* Null refs when quitting (#563) (#572)
* Better environment layer pathing [MTT-2412], [MTT-2830], [MTT-1990] (#576)
* Simpler quitting flow (#579)
* Adjusted layer collision matrix, removing collision with column pieces (#541)
* Arrow not sending a clientrpc when despawned, vfx get reset on spawn/despawn (#557) (#560)
* Client writing to netvar error (#468)
* Darker Eyebrows for Player Characters (#555)
* Decoupling SessionManager from NetworkManager [MTT-2603] (#581)
* Filled in some holes in the floor (#527)
* Leavebeforequit coroutine not starting (#589)
* Mage FX graphics not offset (#571) (#575)
* NetworkAnimator being called on clients (#512) (#529)
* NREs when trying to quit (#516) (#531)
* OnNetworkDespawn added to ServerProjectileLogic to prevent unspawned RPCs (#593)
* Refactor of click target feedback (#569)
* Same player number for multiple players in second playthrough (#490) (#498)
* Setting to 120hz refresh rate so it doesn't influence RTT too much, but still shaves off about 1/3 of CPU usage when running 2 builds on the same machine (#573)
* Simplified Floor Tiles (#507)
* Small CPU performance improvements (#590)
* Switched out the shadow mesh from a plane to a quad :) also turned off collision and shadow casting! (#586)
* Type and rtt text is now TextMeshPro and sized properly (#559) (#561)
* Unready button not clickable on wide screens (#552)
* Updating only navmesh generated (#542) (#546)
* Username changing before game (#499) (#530)
* VFX Optimization Pass (#584)
* Blocking pass (#578)
* React animation on trample attack while fainted (#478)

### Known issues:
* Dead imps spawn as if still alive for clients who join late
* Wrong anticipation animations played on client
* When reconnecting, the player has a big teleport to it's old position
* Proper-Fix: Retrieve Lobby list hit the rate limit. Will try again soon... error spam
* improve auth flow, it's not clear at the moment how to run two players locally
* Disconnecting wifi client side couldn’t reconnect
* "Service Error - Cannot resolve destination host" when attempting to reconnect
* Received "No client guid found mapped to the given client ID" when leaving game
* Remove workaround for wait to disconnect
* NotServerException: Destroy a spawned NetworkObject on a non-host client is not valid. Call Destroy or Despawn on the server/host instead - thrown when a host joins Lobby as a client
* When start host fails, we shouldn't go to char select screen
* heal not consistent, sometimes will not see health bar move
* additive scene loading produces some lag in editor
* Bringing up cheats screen on touchscreens should not invoke any game-side actions
* Idling in Lobby Join window causes a curl error from Lobby Services
* PlayerGraphics_Rogue_Boy(Clone) doesn't have enough AudioSources to loop all desired sound effects. (Have 2, need at least 1 more) spams console
* Android UI/Click issues
* Fix environment material on lowest setting for android
* [Connection] UI feedback on hosting and joining
* Emote drawer is not opened when 4 is pressed on keyboard
* Controls modal does not scale with the window
* Walk is triggered when trying to hit emotes on mobile
* Late join clients have green names

## [1.0.2-pre] - 2022-02-09
### Changes
* New session manager to allow reconnection (#361)
* Min spec Android setup for Boss Room (#429)
* Additive scene loading (#425)
* Cancel during join or host (#428)
* Disconnect/quit button (#432)
* Boss Room actions are all now faster with game design tweaks (#436)
* Update to NGO 1.0.0-pre.5 (#456)
* Adding on screen warning when using simulated latency (#412)
* Button to copy room name to clipboard (#431)
* Character run smoke particle optimization (#426)
* Cheat window (#444)
* God mode cheat (#430)
* Player hierarchy QoL updates, anim event listener added for player anim events (#411)

### Dependencies
* “com.unity.services.relay”: “1.0.1-pre.4",
* “com.unity.netcode.gameobjects”: “1.0.0-pre.5",
* “com.unity.netcode.adapter.utp”: “1.0.0-pre.5",
* “com.unity.multiplayer.tools”: “1.0.0-pre.2",
* “com.unity.transport”: “1.0.0-pre.12",
* Photon Realtime v4.1.6.0
* Editor is 2020.3.27f1

### Fixes
* Added transition between “Action - Boss Trample” and “(Trample Stop)” (#437)
* Cannot host a game after having previously played as a client (#457)
* Cheat window toggling on mobile
* Hitpoint depletion inconsistency with clamped values (#454)
* Host name not showing (#442)
* Improving UI during connection flow (#415)
* Join code not displayed for clients using Unity Relay (#433)
* Re-enabling positional smoothing on graphics GameObject (#417)
* Removing workaround for NGO issue 745 (#419)
* Smooth host movement cleanup (#439)
* Reduced default master volume value (#445)
* Removed room name textbox when using IP-based connection (#418)
* Removed the !IsConnectedClient condition for handling client disconnect (#435)
* Replaced instance of PostGameState prefab inside PostGame scene to fix malformed GlobalObjectIdHash (#443)
* Fix/randomly rotate breakable pots #472
* Deleted an overlapping object #471
* Fix: Background missing in Post Game scene #470
* Fixed a broken material ref on boss pillars #469
* Dotnet format over solution based on project’s .editorconfig file (#465)
* Deleted a pot that was overlapping with a torch in the transition area prefab (#471)
* Rotated breakable pots in random directions so they don’t look so copy pasted (#472)

### Chore
* Updated Relay to latest (#474)
* Updated IET package version to 2.1.1 (#422)
* Bumped Unity LTS version (#396)

### Known Issues
* NetworkTransform overflow exception
* Successive game sessions may cause a duplication of in-scene placed NetworkObjects
* Photon get increasing RTT when too much bandwidth
* When joining w/ photon relay, text should display “”Join code”" and not “”IP host”"
* Client needs a reboot to join a match after a previous game using photon
* Have better error message when getting rate limited by Relay
* Possible to get phantom players in Boss Room, we were 6 players, but got 8 players in the char select (hard to repro)
* In-scene placed imps not spawning on clients when late-joining with multiple additive scenes loaded
* Additive scene loading produces a CPU spike
* Rare client can’t write to NetVar error with additive scene loading and late join
* High latency (1 sec RTT) will produce null ref after char select
* When start host fails, we shouldn’t go to char select screen
* Dead imps spawn as if still alive for clients who join late
* When reconnecting, the player has a big teleport to it’s old position
* Rogue can teleport to top of column
* Bringing up cheats screen on touchscreens should not invoke any game-side actions
* Join with Unity Relay with empty join code throws exception
* heal not consistent, sometimes will not see health bar move
* Null ref in UnityEngine.Camera.WorldToScreenPoint (and other?)
* Wrong anticipation animations played on client
* With high lag, camera jitter was observed when rotating
* While running, character plays hit react animation but doesn’t get HP decrease
* Game can be initiated while a second player is connecting to host in CharSelect
* Rogue looks like it’s still dashing after teleport
* Top of door shouldn’t be clickable/traversable

## [1.0.1-pre] - 2021-11-18

### Changes

* Updated to NGO-pre.3 (#400)
* Updated Photon version (#402)
* Ported the game to URP (#371)
* Updated to Unity 2020.3.21f1 (#396)
* Updated Boss Room banner image (#393)
* Small update to platform support on the readme (#391)
* Replace MLAPI references with NGO (#410)
* Adding utilities asmdef. (#404)
* Visual improvements:
    * Touched up the character select background prefab (#416)
    * A matte around the border of the map to block the camera from seeing lava, edges of meshes, particles, etc
    * Lighting changes and optimizations
    * Reduced number of realtime lights to 4 (from 27)
    * Baked 3x1024 and 1x128 lightmaps (about 4MB), these are for area lights to make the lava glow more convincing
    * Added little blob shadows to characters (a plane with a transparent soft black circle attached to the physics object in the character prefab)
    * Changed the lights for the enemy spawners from point lights to spot lights (still not shadow casting)
    * Rotated all of the little pots to be in different directions so they don't look so copy-pasted
    * Tightened radii of the torch lights and reduced the amount of realtime lights for each torch from 2 to 1
    * Also added a couple of extra torches
    * Upped the contrast and adjusted the ambient lighting of the scene to be a more saturated blue

### Fixes

* Fixed pathfinding issues with doors (#407)
* NGO-pre.3  asset fixes for NetworkAnimator (#400)
* Invincibility counter reset on cancel, animator invincibility parameter reset (#409)
* Changed ready button text to UNREADY when player is locked in (#413)
* Fixed arrows despawning error while switching scenes (#406)
* Fixed a bug involving the NetworkObjectPool's GlobalObjectIdHash (#405)
* Fixed missing Boss Room title in the main menu screen for mac builds (same fix as before, but this time for the URP version of the main menu) (#403)
* NGO-pre.3 asset fixes for NetworkAnimator (#400)
* Fixed arrows not spawning on second playthrough on client side (#394)

## [1.0.0-pre] - 2021-10-21

v1.0.0-pre is a pre-release release for Multiplayer Samples Co-op.

It requires and supports Unity v2020.3 LTS and Netcode for GameObjects (Netcode) v1.0.0-pre. For additional information on Netcode, see the changelog and release notes for the Unity Netcode package.

### New features

* Player persistence hierarchical modifications to Netcode's Player Prefab https://github.com/Unity-Technologies/com.unity.multiplayer.samples.coop/pull/342, https://github.com/Unity-Technologies/com.unity.multiplayer.samples.coop/pull/349, &
& https://github.com/Unity-Technologies/com.unity.multiplayer.samples.coop/pull/356
* Radio button introduced for main menu UX improvements (default is still IP) https://github.com/Unity-Technologies/com.unity.multiplayer.samples.coop/pull/345
* Archer's base attack & charged shot 1-3 replicated via `NetworkTransform` https://github.com/Unity-Technologies/com.unity.multiplayer.samples.coop/pull/353
* `NetworkTransform` handles players' movement syncing https://github.com/Unity-Technologies/com.unity.multiplayer.samples.coop/pull/354
* Adding ParrelSync and updating third party notice.md https://github.com/Unity-Technologies/com.unity.multiplayer.samples.coop/pull/357
* `NetworkAnimator` added to boss door & floor switch with server-authority https://github.com/Unity-Technologies/com.unity.multiplayer.samples.coop/pull/360
* Integrating Unity Transport and Relay into Boss Room https://github.com/Unity-Technologies/com.unity.multiplayer.samples.coop/pull/366
* Updated image in the UnityLogo prefab with the new Unity logo https://github.com/Unity-Technologies/com.unity.multiplayer.samples.coop/pull/374
* NetworkObject pool (arrows are pooled) https://github.com/Unity-Technologies/com.unity.multiplayer.samples.coop/pull/362
* Server-authoritative character `NetworkAnimator` https://github.com/Unity-Technologies/com.unity.multiplayer.samples.coop/pull/367

### Changes

* Collider and Layer cleanup & optimizations https://github.com/Unity-Technologies/com.unity.multiplayer.samples.coop/pull/341
* Photon Transport send queue batch size incremented to 8192 https://github.com/Unity-Technologies/com.unity.multiplayer.samples.coop/pull/350
* OnNetworkSpawn() refactoring, player prefab removed from NetworkManager prefab list https://github.com/Unity-Technologies/com.unity.multiplayer.samples.coop/pull/352
* Netcode rebranding https://github.com/Unity-Technologies/com.unity.multiplayer.samples.coop/pull/368
* Added link to bitesize samples https://github.com/Unity-Technologies/com.unity.multiplayer.samples.coop/pull/370
* Update compatible Unity version in Readme https://github.com/Unity-Technologies/com.unity.multiplayer.samples.coop/pull/376
* Renaming connection methods in main menu https://github.com/Unity-Technologies/com.unity.multiplayer.samples.coop/pull/382
* Updated Animations to use an additional anticipation animation, to properly work with NetworkAnimator. https://github.com/Unity-Technologies/com.unity.multiplayer.samples.coop/pull/383
* Updated actions to latest NetworkAnimator APIs https://github.com/Unity-Technologies/com.unity.multiplayer.samples.coop/pull/383

### Fixes

This release includes the following fixes:

* A Netcode soft sync error on cleanup between scene transitions previously broke the game. For example imps did not spawn and pots were intangible.
* Sometimes after completing a match and the host starts a new match from the Victory or Loss screen, connected players had no visible interactions to join or select characters.
* Sometimes the client may have been disconnected from Photon which caused a timeout and `PhotonRealtimeTransport` to be in a bad state after the shutdown. An exception developed that fired every frame.

### Known issues

* The game can be initiated while a second player is connecting to the host in `CharSelect`. Players may join without selected characters spawning and in an unresponsive state.
* The game may not transition completely into the game scene past the character select screen on lower-end Android devices.
* This version currently includes a patched NetworkAnimator. This will be reverted back once this patch goes live in Netcode for GameObjects


## [0.2.1] - 2021-05-27

### Fixes

This release includes the following issue fixes:
- Fixing parameter exception caused by old MLAPI version. Reverting until package is updated.


## [0.2.0] - 2021-05-19

v0.2.0 is an Early Access release for Multiplayer Samples Co-op.

It requires and supports Unity v2020.3.8f1 LTS and Unity MLAPI v0.1.0. For additional information on MLAPI, see the changelog and release notes for the Unity MLAPI package.

### New features

* Introduced static scene `NetworkObject`s to to BossRoom scene including the following updates:

    * Implemented a `ScriptableObject` based event system to encapsulate events inside assets. These objects include a `GameEvent` (ScriptableObject) and `GameEventListener` (MonoBehaviour) to encapsulate events inside assets, located in the `ServerBossRoomState` prefab which now has a `GameEventListener` component. The event associated to this listener is `BossDefeated`, which the Boss raises when the `LifeState` is Dead in the `RaiseEventOnLifeChange` component.
    * Added two separator `GameObject`s for scene readability: runtime `NetworkObject`s and `NetworkObject`s already placed in the scene.
    * Added a custom editor for GameEvents to fire in the editor (greatly enhances testing).
    * The `LifeState` NetworkVariable was moved from `NetworkCharacterState` into its own component, `NetworkLifeState`.
    * Cleaned up and removed old spawn prefab collections and spawner scripts (`NetSpawnPoint`).

* Added ramp-up animation for hero movement and actions
* Added F/X and animation assets for the game including:

  * Audio files for boss sound effects
  * Visual effects and particles for Tank charge skill 
  * Art assets to wave spawner, including animations for ReceiveDamage, Broken (died), and Revive 

* Added Boss fight theme.
* Updated and added various hero abilities:

  * Added a cooldown to Archer's PowerShot. 
  * Added the Rogue's Dagger and Dash skills. The dash skill shows an instinct teleport (using an RPC) instead of a charge like the boss' (which updates its position over time). 
  * Added the Rogue's Sneak skill using local stealth, applying a graphical effect to the stealthy character while still sending all network events normally.
  * Properly display Heal abilities when targeting a fallen ally character. 
  * Character attack actions properly support Hold to charge options. 

* To show how UI elements and game objects can be networked, added networked functionality using `INetworkSerializable` in the `CharSelect` screen to network player's selected character on the Character Selection screen. 
* Added input sanitization to remove any invisible characters introduced by other chat programs when copy-pasting room names, IP addresses, or ports. (Useful when sharing with friends.) 
* Added healthbars to display when damaged and properly track imp health locally and across clients. 

### Changes

* The Boss Room project now loads MLAPI 0.1.0-experimental package through the Unity Package Manager Registry. See the [MLAPI install guide](https://docs-multiplayer.unity3d.com/docs/migration/install) for details.
* Updated the user interface including the following:

  * When joining a game, a "Connecting..." UI loads. When disconnecting from a game, you are returned to the MainMenuScene with a "Connection to Host lost" message. If the game fails to connect, a general message "Connection to Host failed" loads. 
  * Added an option to leave the lobby after joining it. You no longer have to restart the game to leave the lobby.
  * Added option to cancel my selection after clicking **Ready**. 
  * Added a gear icon for accessing and modifying app settings. 
  * The UI now tracks and displays player has arrived, number of connected players in the lobby, and player status. 

* Updated Boss Room per asset and project settings for increased performance and better resource management:

  * Disabled GPU Skinning to optimize GPU usage and FPS.
  * Lowered quality of ambient occlusion from high to medium.
  * Switched SMAA High to FXAA (fast mode) reducing GPU cost.
  * Modified GPU Instancing on imps, heroes, and the boss to significantly reduce the number of draw calls.
  * Turned off Cast Shadows on Imp and Imp Boss.
  * Disabled mesh colliders of lava, which is more decorative than interactive.
  * Refactored the S_SimpleDissolve shader which consumed most import time.

* Added disconnection error message to be displayed when a player or host disconnects. Client logic was also updated to detect Host disconnection scenarios, such as losting connectivity.
* Balanced hero and enemy stats, spawners, trigger areas, and enemy detetction areas.
* Removed a duplicated `GameObject` from the MainMenu scene. 
* Reviewed and revised code to better following quality standards.
* Updated the Mage character base attack to better support the new enqueuing ability and handle game behaviors. Updates include:

  * Actions being non-blocking now allow other actions while a mage-bolt is in flight
  * Actions send in `ActionSequence` groups to better handle actions when players spam click enemies
  * Timing issues with animations, actions, and character location
  * Bolt animation for legitimate hits
  * Updated attacks not to knock rogues out of stealth 

* Updated character attacks to not cause friendly-fire damage between players. 
* Updated and resolved issues with 3D models including polygon count of coins and chest, artifacts where level graphics are stitched together or overlapping characters, and asset map consistency used by objects (color + normal map + emission).
* Merged `ConnectStatus` and `DisconnectReason` into a single `ConnectStatus`. 
* Updated `ServerGameNetPortal` to properly handle the following:

  * Per-connection state on client disconnect
  * Additional errors including a full server and player ID (GUID) already playing

* Refactored Action Bar code including the following:

  * Removed the `ButtonID` from `UIHudButton`.
  * Removed hard-coded values from `HeroActionBar`.
  * Removed switch statements.
  * Completed minor code cleanup.
  * Added verification to only show skill and ability buttons for available character abilities. Empty buttons no longer load for characters.

* Added a call to warm up shaders when the project starts to ensure animations issues do not occur.
* Removed collision from objects that have a Broken (dead) state.
* Implemented a better cooldown solution and calculations for tracking and managing character, imp, and boss actions. 
* Updated event registration and unregistration code to be symmetrical across the project.

### Fixes

This release includes the following issue fixes:

* Fixed an issue where any player that plays the game and then returns to the Main Menu may be unable to Start or Join properly again, requiring you to restart the client.
* Updates and refinements in Boss Room resolved an issue that occurred in some degraded network conditions that caused a replicated entity on a client to vanish from that client, creating the effect of being assailed by an invisible enemy. 
* Fixed displayed graphical affects for casting and blocking a Bolt to correctly match the caster and target, and properly stops animations for cancelled actions across clients. 
* Fixed a rare exception when the Tank character uses her Shield Aura ability to intercept the Boss charge attack. 
* Fixed an issue returning all clients to the Main Menu when the host leaves the Boss Room. 
* Green quads no longer show on impact when the Archer arrow strikes enemies. 
* Fixed issue to correctly allow one player to receive a character when two players in the Character Select click **Ready** for the same hero at the same time. Character Select is no longer blocked.  
* Fixed an issue with boss collisions with a Pillar correctly applying a stun effect and shattering the pillar when using the Trample attack. 
* Fixed the lobby welcome messages to correctly list the player names, including a previous issues for P1 and P2. 
* On Windows, investigated and fixed issues with visible effects for character actions including Mage Freeze attack.
* On Windows, fixed issue with imp spawners not respawning new imps after exploring the room.
* Fixed an issue where the door state does not reflect the existing state when players connect late to a game, for example if other players open the door and a player joins late the door displays as closed. 
* Removed a previous work-around for character selections when host replays a completed game. The issue was resolved, allowing players to see character selections during replay. 
* Fixed collision wall settings, fixing an issues where the boss knock-back ability sent players through walls.
* Resolved an issue where any players leaving the lobby sent all players to the lobby.
* Fixed the ignored health amount (HP parameter) for revived characters. The correct value correctly sets the revived character to a lower amount than maximum. 
* Fixed animations for enemies including the smoke animation for destroyed imps and the boss helmet when crying.
* Fixed loading of the game skybox before the menu loaded.

### Known issues

* An MLAPI soft sync error on cleanup between scene transitions may break the game, for example imps do not spawn and pots are intangible.
* The game can be initiated while a second player is connecting to the host in `CharSelect`. Players may join without selected characters spawning and in an unresponsive state.
* Sometimes after completing a match and the host starts a new match from the Victory or Loss screen, connected players may have no visible interactions to join or select characters. A work-around is implemented to not block entry into the game.
* Sometimes the client may be disconnected from Photon which causes a timeout and `PhotonRealtimeTransport` to be in a bad state after the shutdown. An exception is developed that fires every frame.  


## [0.1.2] - 2021-04-23

v0.1.2 is a hotfix for an Early Access release for Boss Room: Small Scale Co-op Sample.

### Updates

* License updated to [Unity Companion License (UCL)](https://unity3d.com/legal/licenses/unity_companion_license) for Unity-dependent projects. See LICENSE in package for details.
* The GitHub repository `master` branch has been renamed to `main`. If you have local clones of the repository, you may need to perform the following steps or reclone the repo:

```
# Switch to the "master" branch:
$ git checkout master
# Rename it to "main":
$ git branch -m master main
# Get the latest commits (and branches!) from the remote:
$ git fetch
# Remove the existing tracking connection with "origin/master":
$ git branch --unset-upstream
# Create a new tracking connection with the new "origin/main" branch:
$ git branch -u origin/main
```

## [0.1.1] - 2021-04-09

### Fix
Adding missing 3rd party contributors file
Fixing wrong code/comment about NetworkVariableBool not working (that's not the case!)

## [0.1.0] - 2021-04-07

v0.1.0 is an Early Access release for Multiplayer Samples Co-op.

It requires and supports Unity v2020.3 and later and Unity MLAPI v0.1.0. For additional information on MLAPI, see the changelog and release notes for the Unity MLAPI package.

### New features

Boss Room is a small-scale cooperative game sample project built on top of the new experimental netcode library. The release provides example code, assets, and integrations to explore the concepts and patterns behind a multiplayer game flow. It supports up to 8 players for testing multiplayer functionality.

* See the README for installation instructions, available in the downloaded [release](https://github.com/Unity-Technologies/com.unity.multiplayer.samples.coop/releases/latest) and [GitHub](https://github.com/Unity-Technologies/com.unity.multiplayer.samples.coop).
* Learn with Unity using the Boss Room source code, project files, and assets which include: 1 populated dungeon level, 4 character classes with 2 genders, combatant imps and boss, and a simple collaborative puzzle.
* Test co-op games by running multiple instances of the game locally or connecting to a friend over the internet.

### Known issues

* Sometimes when the host leaves the Boss Room, not all clients will return to the Main Menu, but will remain stuck in the Boss Room scene. 
* Sometimes after completing a match and the host starts a new match from the Victory or Loss screen, connected players may have no visible interactions to join or select characters.
* A player may encounter a rare exception when the Tank character uses her Shield Aura ability. This issue may be due to intercepting the Boss charge attack.
* If two players in the Character Select **Ready** for the same hero at the same time, the UI will update to *Readied* on both clients, but only one will have actually selected the hero on the Host. This issue blocks Character Select from proceeding.
* Any player that plays the game and then returns to the Main Menu may be unable to Start or Join properly again, requiring you to restart the client.
* Green quads may show on impact when the Archer arrow strikes enemies. This issue may only occur in the editor.
* You may encounter a game error due to a Unity MLAPI exception. Not all MLAPI exceptions are fully exposed few informing users.
* The Photon Transport currently generates some errors in the Player log related to the `PhotonCryptoPlugin`.
* The welcome player message in the lobby indicates P2 (player 2) regardless of your generated name. Currently the Character Select scene displays “Player1” and “P1” in two locations, where it is intended that the user’s name be displayed.  
* The spawner portal does not work in this release.
* Players may not reliably play another match when selecting **Return to Main Menu** during the post-game scene. This may be due to states not properly clearing.
* Some actions may feel unresponsive and require action anticipation animations.
* In some degraded network conditions, a replicated entity on a client can vanish from that client, creating the effect of being assailed by an invisible enemy.
* Boss collisions with a Pillar may not correctly apply a stun effect and shatter the pillar when using the Trample attack. 
* The displayed graphical affects for casting and blocking a Bolt do not correctly match the caster and target. 
* Some areas of the Boss Room require updates to geometry seams and collisions, for short walls and lava pits.<|MERGE_RESOLUTION|>--- conflicted
+++ resolved
@@ -7,18 +7,14 @@
 Additional documentation and release notes are available at [Multiplayer Documentation](https://docs-multiplayer.unity3d.com).
 
 ## [unreleased] - yyyy-mm-dd
+### Changed
+* Bumped RNSM to 1.1.0: Switched x axis units to seconds instead of frames now that it's available. This means adjusting the sample count to a lower value as well to 30 seconds, since the x axis was moving too slowly. (#788)
 
 ## [2.0.3] - 2022-12-05
 
 ### Changed
 * Hosts now delete their lobby when shutting down instead of only leaving it (#772) Since Boss Room doesn't support host migration, there is no need to keep the lobby alive after the host shuts down. This also changes how LobbyServiceExceptions are handled to prevent popup messages on clients trying to leave a lobby that is already deleted, following the best practices outlined in this doc : https://docs.unity.com/lobby/delete-a-lobby.html
-<<<<<<< HEAD
-* Bumped RNSM to 1.1.0: Switched x axis units to seconds instead of frames now that it's available. This means adjusting the sample count to a lower value as well to 30 seconds, since the x axis was moving too slowly. (#788)
-### Cleanup
-*
-=======
-
->>>>>>> 26aa8ac8
+
 ### Fixed
 * Mage's heal FX plays out on itself and on targets. Added ability for SpecialFXGraphic components to remain at spawn rotation (#771)
 
