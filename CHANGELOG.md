--- conflicted
+++ resolved
@@ -6,8 +6,8 @@
 
 Additional documentation and release notes are available at [Multiplayer Documentation](https://docs-multiplayer.unity3d.com).
 
-<<<<<<< HEAD
-## [Unreleased]
+## [unreleased] yyyy-mm-dd
+
 ### Added
 * Added a welcome dialog to guide users on their first time experience (#888)
   * Added a Table of Contents with helpful resources, that can be accessed from the `Tutorials > Show Tutorials` menu
@@ -65,12 +65,7 @@
 * Fixed error logged when unsubscribing from Session events when removed from a Session (#905)
 * Fixed error logged when attempting to despawn an already despawned LoadingProgressTracker NetworkObject (#907)
 * Fixed error logged when a Melee action was acted on a Breakable object (#908)
-=======
-## [unreleased] yyyy-mm-dd
-
-### Fixed
 * Internal standards job fix (#915)
->>>>>>> 9859fb0f
 
 ## [2.5.0] - 2024-04-18
 
