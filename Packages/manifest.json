{
  "dependencies": {
    "com.unity.cinemachine": "2.6.3",
    "com.unity.collab-proxy": "1.3.9",
    "com.unity.ide.rider": "2.0.7",
    "com.unity.ide.visualstudio": "2.0.5",
    "com.unity.ide.vscode": "1.2.3",
    "com.unity.multiplayer.mlapi": "https://github.com/Unity-Technologies/com.unity.multiplayer.mlapi.git?path=/com.unity.multiplayer.mlapi#develop",
<<<<<<< HEAD
    "com.unity.postprocessing": "2.3.0",
    "com.unity.test-framework": "1.1.16",
=======
    "com.unity.multiplayer.multipie": "https://github.com/Unity-Technologies/com.unity.multiplayer.multipie.git",
    "com.unity.test-framework": "1.1.19",
>>>>>>> a502e4ba
    "com.unity.textmeshpro": "3.0.1",
    "com.unity.timeline": "1.4.3",
    "com.unity.ugui": "1.0.0",
    "com.unity.modules.ai": "1.0.0",
    "com.unity.modules.androidjni": "1.0.0",
    "com.unity.modules.animation": "1.0.0",
    "com.unity.modules.assetbundle": "1.0.0",
    "com.unity.modules.audio": "1.0.0",
    "com.unity.modules.cloth": "1.0.0",
    "com.unity.modules.director": "1.0.0",
    "com.unity.modules.imageconversion": "1.0.0",
    "com.unity.modules.imgui": "1.0.0",
    "com.unity.modules.jsonserialize": "1.0.0",
    "com.unity.modules.particlesystem": "1.0.0",
    "com.unity.modules.physics": "1.0.0",
    "com.unity.modules.physics2d": "1.0.0",
    "com.unity.modules.screencapture": "1.0.0",
    "com.unity.modules.terrain": "1.0.0",
    "com.unity.modules.terrainphysics": "1.0.0",
    "com.unity.modules.tilemap": "1.0.0",
    "com.unity.modules.ui": "1.0.0",
    "com.unity.modules.uielements": "1.0.0",
    "com.unity.modules.umbra": "1.0.0",
    "com.unity.modules.unityanalytics": "1.0.0",
    "com.unity.modules.unitywebrequest": "1.0.0",
    "com.unity.modules.unitywebrequestassetbundle": "1.0.0",
    "com.unity.modules.unitywebrequestaudio": "1.0.0",
    "com.unity.modules.unitywebrequesttexture": "1.0.0",
    "com.unity.modules.unitywebrequestwww": "1.0.0",
    "com.unity.modules.vehicles": "1.0.0",
    "com.unity.modules.video": "1.0.0",
    "com.unity.modules.vr": "1.0.0",
    "com.unity.modules.wind": "1.0.0",
    "com.unity.modules.xr": "1.0.0"
  }
}<|MERGE_RESOLUTION|>--- conflicted
+++ resolved
@@ -6,13 +6,9 @@
     "com.unity.ide.visualstudio": "2.0.5",
     "com.unity.ide.vscode": "1.2.3",
     "com.unity.multiplayer.mlapi": "https://github.com/Unity-Technologies/com.unity.multiplayer.mlapi.git?path=/com.unity.multiplayer.mlapi#develop",
-<<<<<<< HEAD
     "com.unity.postprocessing": "2.3.0",
-    "com.unity.test-framework": "1.1.16",
-=======
     "com.unity.multiplayer.multipie": "https://github.com/Unity-Technologies/com.unity.multiplayer.multipie.git",
     "com.unity.test-framework": "1.1.19",
->>>>>>> a502e4ba
     "com.unity.textmeshpro": "3.0.1",
     "com.unity.timeline": "1.4.3",
     "com.unity.ugui": "1.0.0",
