{
  "dependencies": {
    "com.mlapi.contrib.transport.litenetlib": {
      "version": "https://github.com/Unity-Technologies/mlapi-community-contributions.git?path=/Transports/com.mlapi.contrib.transport.litenetlib#develop",
      "depth": 0,
      "source": "git",
      "dependencies": {},
      "hash": "5c7e201f3c52d4d57a688f64947bfff967737c75"
    },
    "com.mlapi.contrib.transport.photon-realtime": {
      "version": "https://github.com/Unity-Technologies/mlapi-community-contributions.git?path=/Transports/com.mlapi.contrib.transport.photon-realtime#develop",
      "depth": 0,
      "source": "git",
      "dependencies": {},
      "hash": "5c7e201f3c52d4d57a688f64947bfff967737c75"
    },
    "com.unity.2d.sprite": {
      "version": "1.0.0",
      "depth": 0,
      "source": "builtin",
      "dependencies": {}
    },
    "com.unity.ai.navigation.components": {
      "version": "https://github.com/Unity-Technologies/NavMeshComponents.git#package",
      "depth": 0,
      "source": "git",
      "dependencies": {
        "com.unity.modules.ai": "1.0.0"
      },
      "hash": "0fc6f532e4f47d66d173314efcb906bc7cf0d00f"
    },
    "com.unity.burst": {
<<<<<<< HEAD
      "version": "1.5.5",
      "depth": 2,
      "source": "registry",
      "dependencies": {
        "com.unity.mathematics": "1.2.1"
=======
      "version": "1.3.2",
      "depth": 2,
      "source": "registry",
      "dependencies": {
        "com.unity.mathematics": "1.1.0"
>>>>>>> 8de4f38f
      },
      "url": "https://packages.unity.com"
    },
    "com.unity.cinemachine": {
      "version": "2.6.3",
      "depth": 0,
      "source": "registry",
      "dependencies": {},
      "url": "https://packages.unity.com"
    },
    "com.unity.collab-proxy": {
      "version": "1.5.7",
      "depth": 0,
      "source": "registry",
      "dependencies": {
        "com.unity.nuget.newtonsoft-json": "2.0.0"
      },
      "url": "https://packages.unity.com"
    },
    "com.unity.collections": {
<<<<<<< HEAD
      "version": "1.0.0-pre.5",
      "depth": 1,
      "source": "registry",
      "dependencies": {
        "com.unity.burst": "1.5.4",
        "com.unity.test-framework": "1.1.22"
      },
      "url": "https://artifactory.prd.cds.internal.unity3d.com/artifactory/api/npm/upm-candidates"
=======
      "version": "0.12.0-preview.13",
      "depth": 1,
      "source": "registry",
      "dependencies": {
        "com.unity.test-framework.performance": "2.3.1-preview",
        "com.unity.burst": "1.3.2"
      },
      "url": "https://packages.unity.com"
>>>>>>> 8de4f38f
    },
    "com.unity.editorcoroutines": {
      "version": "1.0.0",
      "depth": 1,
      "source": "registry",
      "dependencies": {},
      "url": "https://packages.unity.com"
    },
    "com.unity.ext.nunit": {
      "version": "1.0.6",
      "depth": 1,
      "source": "registry",
      "dependencies": {},
      "url": "https://packages.unity.com"
    },
    "com.unity.ide.rider": {
      "version": "2.0.7",
      "depth": 0,
      "source": "registry",
      "dependencies": {
        "com.unity.test-framework": "1.1.1"
      },
      "url": "https://packages.unity.com"
    },
    "com.unity.ide.visualstudio": {
      "version": "2.0.9",
      "depth": 0,
      "source": "registry",
      "dependencies": {
        "com.unity.test-framework": "1.1.9"
      },
      "url": "https://packages.unity.com"
    },
    "com.unity.ide.vscode": {
      "version": "1.2.3",
      "depth": 0,
      "source": "registry",
      "dependencies": {},
      "url": "https://packages.unity.com"
    },
    "com.unity.learn.iet-framework": {
      "version": "1.2.1",
      "depth": 0,
      "source": "registry",
      "dependencies": {
        "com.unity.editorcoroutines": "1.0.0",
        "com.unity.settings-manager": "1.0.2"
      },
      "url": "https://packages.unity.com"
    },
    "com.unity.mathematics": {
<<<<<<< HEAD
      "version": "1.2.1",
      "depth": 2,
=======
      "version": "1.1.0",
      "depth": 3,
>>>>>>> 8de4f38f
      "source": "registry",
      "dependencies": {},
      "url": "https://packages.unity.com"
    },
    "com.unity.multiplayer.samples.coop": {
      "version": "file:com.unity.multiplayer.samples.coop",
      "depth": 0,
      "source": "embedded",
      "dependencies": {
        "com.unity.learn.iet-framework": "1.2.1",
        "com.unity.netcode.gameobjects": "0.2.0",
        "com.unity.test-framework": "1.1.19",
        "com.unity.modules.ai": "1.0.0",
        "com.unity.modules.animation": "1.0.0",
        "com.unity.modules.particlesystem": "1.0.0",
        "com.unity.modules.physics": "1.0.0",
        "com.unity.modules.physics2d": "1.0.0",
        "com.unity.modules.ui": "1.0.0"
      }
    },
    "com.unity.netcode.adapter.utp": {
      "version": "https://github.com/Unity-Technologies/com.unity.netcode.gameobjects.git?path=/com.unity.netcode.adapter.utp#feature/initial-relay-utp",
      "depth": 0,
      "source": "git",
      "dependencies": {
        "com.unity.netcode.gameobjects": "0.0.1-preview.1",
        "com.unity.transport": "1.0.0-pre.4"
      },
<<<<<<< HEAD
      "hash": "7ba5ed6811e051dcb94051bd2b174526f9c445d8"
    },
    "com.unity.netcode.gameobjects": {
      "version": "https://github.com/Unity-Technologies/com.unity.netcode.gameobjects.git?path=/com.unity.netcode.gameobjects#feature/initial-relay-utp",
=======
      "hash": "2d2a271706ce954c0dc5e40175b261031ab51614"
    },
    "com.unity.netcode.gameobjects": {
      "version": "https://github.com/Unity-Technologies/com.unity.netcode.gameobjects.git?path=/com.unity.netcode.gameobjects#develop",
>>>>>>> 8de4f38f
      "depth": 0,
      "source": "git",
      "dependencies": {
        "com.unity.modules.ai": "1.0.0",
        "com.unity.modules.animation": "1.0.0",
        "com.unity.nuget.mono-cecil": "1.10.1-preview.1",
<<<<<<< HEAD
        "com.unity.collections": "1.0.0-pre.5"
      },
      "hash": "7ba5ed6811e051dcb94051bd2b174526f9c445d8"
=======
        "com.unity.collections": "0.12.0-preview.13"
      },
      "hash": "8d2dcf996ffe4292d1b07a14a24294b7039118c8"
>>>>>>> 8de4f38f
    },
    "com.unity.nuget.mono-cecil": {
      "version": "1.10.1-preview.1",
      "depth": 1,
      "source": "registry",
      "dependencies": {},
      "url": "https://packages.unity.com"
    },
    "com.unity.nuget.newtonsoft-json": {
      "version": "2.0.0",
      "depth": 1,
      "source": "registry",
      "dependencies": {},
      "url": "https://packages.unity.com"
    },
    "com.unity.postprocessing": {
      "version": "2.3.0",
      "depth": 0,
      "source": "registry",
      "dependencies": {},
      "url": "https://packages.unity.com"
    },
    "com.unity.services.authentication": {
      "version": "1.0.0-pre.4",
      "depth": 0,
      "source": "registry",
      "dependencies": {
        "com.unity.nuget.newtonsoft-json": "2.0.0",
        "com.unity.services.core": "1.1.0-pre.8",
        "com.unity.modules.unitywebrequest": "1.0.0"
      },
      "url": "https://artifactory.prd.cds.internal.unity3d.com/artifactory/api/npm/upm-candidates"
    },
    "com.unity.services.core": {
      "version": "1.1.0-pre.8",
      "depth": 1,
      "source": "registry",
      "dependencies": {
        "com.unity.modules.unitywebrequest": "1.0.0"
      },
      "url": "https://artifactory.prd.cds.internal.unity3d.com/artifactory/api/npm/upm-candidates"
    },
    "com.unity.services.relay": {
      "version": "1.0.0-pre.3",
      "depth": 0,
      "source": "registry",
      "dependencies": {
        "com.unity.services.core": "1.1.0-pre.4",
        "com.unity.modules.unitywebrequest": "1.0.0",
        "com.unity.modules.unitywebrequestassetbundle": "1.0.0",
        "com.unity.modules.unitywebrequestaudio": "1.0.0",
        "com.unity.modules.unitywebrequesttexture": "1.0.0",
        "com.unity.modules.unitywebrequestwww": "1.0.0",
        "com.unity.nuget.newtonsoft-json": "2.0.0"
      },
      "url": "https://artifactory.prd.cds.internal.unity3d.com/artifactory/api/npm/upm-candidates"
    },
    "com.unity.settings-manager": {
      "version": "1.0.2",
      "depth": 1,
      "source": "registry",
      "dependencies": {},
      "url": "https://packages.unity.com"
    },
    "com.unity.test-framework": {
      "version": "1.1.27",
      "depth": 0,
      "source": "registry",
      "dependencies": {
        "com.unity.ext.nunit": "1.0.6",
        "com.unity.modules.imgui": "1.0.0",
        "com.unity.modules.jsonserialize": "1.0.0"
      },
      "url": "https://packages.unity.com"
    },
    "com.unity.test-framework.performance": {
      "version": "2.3.1-preview",
      "depth": 2,
      "source": "registry",
      "dependencies": {
        "com.unity.test-framework": "1.1.0",
        "com.unity.nuget.newtonsoft-json": "2.0.0-preview"
      },
      "url": "https://packages.unity.com"
    },
    "com.unity.textmeshpro": {
      "version": "3.0.6",
      "depth": 0,
      "source": "registry",
      "dependencies": {
        "com.unity.ugui": "1.0.0"
      },
      "url": "https://packages.unity.com"
    },
    "com.unity.timeline": {
      "version": "1.4.8",
      "depth": 0,
      "source": "registry",
      "dependencies": {
        "com.unity.modules.director": "1.0.0",
        "com.unity.modules.animation": "1.0.0",
        "com.unity.modules.audio": "1.0.0",
        "com.unity.modules.particlesystem": "1.0.0"
      },
      "url": "https://packages.unity.com"
    },
    "com.unity.transport": {
      "version": "1.0.0-pre.4",
      "depth": 1,
      "source": "registry",
      "dependencies": {
        "com.unity.collections": "1.0.0-pre.5",
        "com.unity.burst": "1.5.5",
        "com.unity.mathematics": "1.2.1"
      },
      "url": "https://artifactory.prd.cds.internal.unity3d.com/artifactory/api/npm/upm-candidates"
    },
    "com.unity.ugui": {
      "version": "1.0.0",
      "depth": 0,
      "source": "builtin",
      "dependencies": {
        "com.unity.modules.ui": "1.0.0",
        "com.unity.modules.imgui": "1.0.0"
      }
    },
<<<<<<< HEAD
=======
    "com.veriorpies.parrelsync": {
      "version": "https://github.com/VeriorPies/ParrelSync.git?path=/ParrelSync#bb3d5067e49e403d8b8ba15c036d313b4dd2c696",
      "depth": 0,
      "source": "git",
      "dependencies": {},
      "hash": "bb3d5067e49e403d8b8ba15c036d313b4dd2c696"
    },
>>>>>>> 8de4f38f
    "com.unity.modules.ai": {
      "version": "1.0.0",
      "depth": 0,
      "source": "builtin",
      "dependencies": {}
    },
    "com.unity.modules.androidjni": {
      "version": "1.0.0",
      "depth": 0,
      "source": "builtin",
      "dependencies": {}
    },
    "com.unity.modules.animation": {
      "version": "1.0.0",
      "depth": 0,
      "source": "builtin",
      "dependencies": {}
    },
    "com.unity.modules.assetbundle": {
      "version": "1.0.0",
      "depth": 0,
      "source": "builtin",
      "dependencies": {}
    },
    "com.unity.modules.audio": {
      "version": "1.0.0",
      "depth": 0,
      "source": "builtin",
      "dependencies": {}
    },
    "com.unity.modules.cloth": {
      "version": "1.0.0",
      "depth": 0,
      "source": "builtin",
      "dependencies": {
        "com.unity.modules.physics": "1.0.0"
      }
    },
    "com.unity.modules.director": {
      "version": "1.0.0",
      "depth": 0,
      "source": "builtin",
      "dependencies": {
        "com.unity.modules.audio": "1.0.0",
        "com.unity.modules.animation": "1.0.0"
      }
    },
    "com.unity.modules.imageconversion": {
      "version": "1.0.0",
      "depth": 0,
      "source": "builtin",
      "dependencies": {}
    },
    "com.unity.modules.imgui": {
      "version": "1.0.0",
      "depth": 0,
      "source": "builtin",
      "dependencies": {}
    },
    "com.unity.modules.jsonserialize": {
      "version": "1.0.0",
      "depth": 0,
      "source": "builtin",
      "dependencies": {}
    },
    "com.unity.modules.particlesystem": {
      "version": "1.0.0",
      "depth": 0,
      "source": "builtin",
      "dependencies": {}
    },
    "com.unity.modules.physics": {
      "version": "1.0.0",
      "depth": 0,
      "source": "builtin",
      "dependencies": {}
    },
    "com.unity.modules.physics2d": {
      "version": "1.0.0",
      "depth": 0,
      "source": "builtin",
      "dependencies": {}
    },
    "com.unity.modules.screencapture": {
      "version": "1.0.0",
      "depth": 0,
      "source": "builtin",
      "dependencies": {
        "com.unity.modules.imageconversion": "1.0.0"
      }
    },
    "com.unity.modules.subsystems": {
      "version": "1.0.0",
      "depth": 1,
      "source": "builtin",
      "dependencies": {
        "com.unity.modules.jsonserialize": "1.0.0"
      }
    },
    "com.unity.modules.terrain": {
      "version": "1.0.0",
      "depth": 0,
      "source": "builtin",
      "dependencies": {}
    },
    "com.unity.modules.terrainphysics": {
      "version": "1.0.0",
      "depth": 0,
      "source": "builtin",
      "dependencies": {
        "com.unity.modules.physics": "1.0.0",
        "com.unity.modules.terrain": "1.0.0"
      }
    },
    "com.unity.modules.tilemap": {
      "version": "1.0.0",
      "depth": 0,
      "source": "builtin",
      "dependencies": {
        "com.unity.modules.physics2d": "1.0.0"
      }
    },
    "com.unity.modules.ui": {
      "version": "1.0.0",
      "depth": 0,
      "source": "builtin",
      "dependencies": {}
    },
    "com.unity.modules.uielements": {
      "version": "1.0.0",
      "depth": 0,
      "source": "builtin",
      "dependencies": {
        "com.unity.modules.ui": "1.0.0",
        "com.unity.modules.imgui": "1.0.0",
        "com.unity.modules.jsonserialize": "1.0.0",
        "com.unity.modules.uielementsnative": "1.0.0"
      }
    },
    "com.unity.modules.uielementsnative": {
      "version": "1.0.0",
      "depth": 1,
      "source": "builtin",
      "dependencies": {
        "com.unity.modules.ui": "1.0.0",
        "com.unity.modules.imgui": "1.0.0",
        "com.unity.modules.jsonserialize": "1.0.0"
      }
    },
    "com.unity.modules.umbra": {
      "version": "1.0.0",
      "depth": 0,
      "source": "builtin",
      "dependencies": {}
    },
    "com.unity.modules.unityanalytics": {
      "version": "1.0.0",
      "depth": 0,
      "source": "builtin",
      "dependencies": {
        "com.unity.modules.unitywebrequest": "1.0.0",
        "com.unity.modules.jsonserialize": "1.0.0"
      }
    },
    "com.unity.modules.unitywebrequest": {
      "version": "1.0.0",
      "depth": 0,
      "source": "builtin",
      "dependencies": {}
    },
    "com.unity.modules.unitywebrequestassetbundle": {
      "version": "1.0.0",
      "depth": 0,
      "source": "builtin",
      "dependencies": {
        "com.unity.modules.assetbundle": "1.0.0",
        "com.unity.modules.unitywebrequest": "1.0.0"
      }
    },
    "com.unity.modules.unitywebrequestaudio": {
      "version": "1.0.0",
      "depth": 0,
      "source": "builtin",
      "dependencies": {
        "com.unity.modules.unitywebrequest": "1.0.0",
        "com.unity.modules.audio": "1.0.0"
      }
    },
    "com.unity.modules.unitywebrequesttexture": {
      "version": "1.0.0",
      "depth": 0,
      "source": "builtin",
      "dependencies": {
        "com.unity.modules.unitywebrequest": "1.0.0",
        "com.unity.modules.imageconversion": "1.0.0"
      }
    },
    "com.unity.modules.unitywebrequestwww": {
      "version": "1.0.0",
      "depth": 0,
      "source": "builtin",
      "dependencies": {
        "com.unity.modules.unitywebrequest": "1.0.0",
        "com.unity.modules.unitywebrequestassetbundle": "1.0.0",
        "com.unity.modules.unitywebrequestaudio": "1.0.0",
        "com.unity.modules.audio": "1.0.0",
        "com.unity.modules.assetbundle": "1.0.0",
        "com.unity.modules.imageconversion": "1.0.0"
      }
    },
    "com.unity.modules.vehicles": {
      "version": "1.0.0",
      "depth": 0,
      "source": "builtin",
      "dependencies": {
        "com.unity.modules.physics": "1.0.0"
      }
    },
    "com.unity.modules.video": {
      "version": "1.0.0",
      "depth": 0,
      "source": "builtin",
      "dependencies": {
        "com.unity.modules.audio": "1.0.0",
        "com.unity.modules.ui": "1.0.0",
        "com.unity.modules.unitywebrequest": "1.0.0"
      }
    },
    "com.unity.modules.vr": {
      "version": "1.0.0",
      "depth": 0,
      "source": "builtin",
      "dependencies": {
        "com.unity.modules.jsonserialize": "1.0.0",
        "com.unity.modules.physics": "1.0.0",
        "com.unity.modules.xr": "1.0.0"
      }
    },
    "com.unity.modules.wind": {
      "version": "1.0.0",
      "depth": 0,
      "source": "builtin",
      "dependencies": {}
    },
    "com.unity.modules.xr": {
      "version": "1.0.0",
      "depth": 0,
      "source": "builtin",
      "dependencies": {
        "com.unity.modules.physics": "1.0.0",
        "com.unity.modules.jsonserialize": "1.0.0",
        "com.unity.modules.subsystems": "1.0.0"
      }
    }
  }
}<|MERGE_RESOLUTION|>--- conflicted
+++ resolved
@@ -30,19 +30,11 @@
       "hash": "0fc6f532e4f47d66d173314efcb906bc7cf0d00f"
     },
     "com.unity.burst": {
-<<<<<<< HEAD
       "version": "1.5.5",
       "depth": 2,
       "source": "registry",
       "dependencies": {
         "com.unity.mathematics": "1.2.1"
-=======
-      "version": "1.3.2",
-      "depth": 2,
-      "source": "registry",
-      "dependencies": {
-        "com.unity.mathematics": "1.1.0"
->>>>>>> 8de4f38f
       },
       "url": "https://packages.unity.com"
     },
@@ -63,7 +55,6 @@
       "url": "https://packages.unity.com"
     },
     "com.unity.collections": {
-<<<<<<< HEAD
       "version": "1.0.0-pre.5",
       "depth": 1,
       "source": "registry",
@@ -72,16 +63,6 @@
         "com.unity.test-framework": "1.1.22"
       },
       "url": "https://artifactory.prd.cds.internal.unity3d.com/artifactory/api/npm/upm-candidates"
-=======
-      "version": "0.12.0-preview.13",
-      "depth": 1,
-      "source": "registry",
-      "dependencies": {
-        "com.unity.test-framework.performance": "2.3.1-preview",
-        "com.unity.burst": "1.3.2"
-      },
-      "url": "https://packages.unity.com"
->>>>>>> 8de4f38f
     },
     "com.unity.editorcoroutines": {
       "version": "1.0.0",
@@ -133,13 +114,8 @@
       "url": "https://packages.unity.com"
     },
     "com.unity.mathematics": {
-<<<<<<< HEAD
       "version": "1.2.1",
       "depth": 2,
-=======
-      "version": "1.1.0",
-      "depth": 3,
->>>>>>> 8de4f38f
       "source": "registry",
       "dependencies": {},
       "url": "https://packages.unity.com"
@@ -160,6 +136,15 @@
         "com.unity.modules.ui": "1.0.0"
       }
     },
+    "com.unity.multiplayer.tools": {
+      "version": "https://github.com/Unity-Technologies/com.unity.multiplayer.tools.git#develop",
+      "depth": 0,
+      "source": "git",
+      "dependencies": {
+        "com.unity.profiling.core": "1.0.0-pre.1"
+      },
+      "hash": "2d2a271706ce954c0dc5e40175b261031ab51614"
+    },
     "com.unity.netcode.adapter.utp": {
       "version": "https://github.com/Unity-Technologies/com.unity.netcode.gameobjects.git?path=/com.unity.netcode.adapter.utp#feature/initial-relay-utp",
       "depth": 0,
@@ -168,32 +153,19 @@
         "com.unity.netcode.gameobjects": "0.0.1-preview.1",
         "com.unity.transport": "1.0.0-pre.4"
       },
-<<<<<<< HEAD
       "hash": "7ba5ed6811e051dcb94051bd2b174526f9c445d8"
     },
     "com.unity.netcode.gameobjects": {
       "version": "https://github.com/Unity-Technologies/com.unity.netcode.gameobjects.git?path=/com.unity.netcode.gameobjects#feature/initial-relay-utp",
-=======
-      "hash": "2d2a271706ce954c0dc5e40175b261031ab51614"
-    },
-    "com.unity.netcode.gameobjects": {
-      "version": "https://github.com/Unity-Technologies/com.unity.netcode.gameobjects.git?path=/com.unity.netcode.gameobjects#develop",
->>>>>>> 8de4f38f
       "depth": 0,
       "source": "git",
       "dependencies": {
         "com.unity.modules.ai": "1.0.0",
         "com.unity.modules.animation": "1.0.0",
         "com.unity.nuget.mono-cecil": "1.10.1-preview.1",
-<<<<<<< HEAD
         "com.unity.collections": "1.0.0-pre.5"
       },
       "hash": "7ba5ed6811e051dcb94051bd2b174526f9c445d8"
-=======
-        "com.unity.collections": "0.12.0-preview.13"
-      },
-      "hash": "8d2dcf996ffe4292d1b07a14a24294b7039118c8"
->>>>>>> 8de4f38f
     },
     "com.unity.nuget.mono-cecil": {
       "version": "1.10.1-preview.1",
@@ -210,8 +182,17 @@
       "url": "https://packages.unity.com"
     },
     "com.unity.postprocessing": {
-      "version": "2.3.0",
-      "depth": 0,
+      "version": "3.1.1",
+      "depth": 0,
+      "source": "registry",
+      "dependencies": {
+        "com.unity.modules.physics": "1.0.0"
+      },
+      "url": "https://packages.unity.com"
+    },
+    "com.unity.profiling.core": {
+      "version": "1.0.0-pre.1",
+      "depth": 1,
       "source": "registry",
       "dependencies": {},
       "url": "https://packages.unity.com"
@@ -269,16 +250,6 @@
       },
       "url": "https://packages.unity.com"
     },
-    "com.unity.test-framework.performance": {
-      "version": "2.3.1-preview",
-      "depth": 2,
-      "source": "registry",
-      "dependencies": {
-        "com.unity.test-framework": "1.1.0",
-        "com.unity.nuget.newtonsoft-json": "2.0.0-preview"
-      },
-      "url": "https://packages.unity.com"
-    },
     "com.unity.textmeshpro": {
       "version": "3.0.6",
       "depth": 0,
@@ -320,8 +291,6 @@
         "com.unity.modules.imgui": "1.0.0"
       }
     },
-<<<<<<< HEAD
-=======
     "com.veriorpies.parrelsync": {
       "version": "https://github.com/VeriorPies/ParrelSync.git?path=/ParrelSync#bb3d5067e49e403d8b8ba15c036d313b4dd2c696",
       "depth": 0,
@@ -329,7 +298,6 @@
       "dependencies": {},
       "hash": "bb3d5067e49e403d8b8ba15c036d313b4dd2c696"
     },
->>>>>>> 8de4f38f
     "com.unity.modules.ai": {
       "version": "1.0.0",
       "depth": 0,
